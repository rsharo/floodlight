--- conflicted
+++ resolved
@@ -781,12 +781,7 @@
             if (enabledPorts == null)
                 continue;
             Set<Short> ports = new HashSet<Short>();
-<<<<<<< HEAD
             ports.addAll(enabledPorts);
-=======
-            if (sw.getEnabledPorts() == null) continue;
-            ports.addAll(sw.getEnabledPorts());
->>>>>>> f4bb88d7
 
             // all the ports known to topology // without tunnels.
             // out of these, we need to choose only those that are 
@@ -1131,7 +1126,7 @@
         IOFSwitch iofSwitch = floodlightProvider.getSwitches().get(sw);
         if (iofSwitch == null) return null;
 
-        List<Short> ofpList = iofSwitch.getEnabledPorts();
+        Collection<Short> ofpList = iofSwitch.getEnabledPortNumbers();
         if (ofpList == null) return null;
 
         Set<Short> qPorts = linkDiscovery.getQuarantinedPorts(sw);
