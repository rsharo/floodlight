/**
*    Copyright 2011, Big Switch Networks, Inc.
*    Originally created by David Erickson, Stanford University
*
*    Licensed under the Apache License, Version 2.0 (the "License"); you may
*    not use this file except in compliance with the License. You may obtain
*    a copy of the License at
*
*         http://www.apache.org/licenses/LICENSE-2.0
*
*    Unless required by applicable law or agreed to in writing, software
*    distributed under the License is distributed on an "AS IS" BASIS, WITHOUT
*    WARRANTIES OR CONDITIONS OF ANY KIND, either express or implied. See the
*    License for the specific language governing permissions and limitations
*    under the License.
**/

package net.floodlightcontroller.topology.internal;

import java.io.IOException;
import java.net.InetAddress;
import java.net.InetSocketAddress;
import java.net.NetworkInterface;
import java.net.SocketAddress;
import java.nio.ByteBuffer;
import java.util.ArrayList;
import java.util.Collection;
import java.util.HashMap;
import java.util.HashSet;
import java.util.Iterator;
import java.util.List;
import java.util.Map;
import java.util.Map.Entry;
import java.util.Queue;
import java.util.Set;
import java.util.concurrent.BlockingQueue;
import java.util.concurrent.LinkedBlockingQueue;
import java.util.concurrent.ScheduledExecutorService;
import java.util.concurrent.TimeUnit;
import java.util.concurrent.locks.ReentrantReadWriteLock;

import net.floodlightcontroller.core.FloodlightContext;
import net.floodlightcontroller.core.IFloodlightProviderService;
import net.floodlightcontroller.core.IOFMessageListener;
import net.floodlightcontroller.core.IOFSwitch;
import net.floodlightcontroller.core.IOFSwitchListener;
import net.floodlightcontroller.core.module.FloodlightModuleContext;
import net.floodlightcontroller.core.module.FloodlightModuleException;
import net.floodlightcontroller.core.module.IFloodlightModule;
import net.floodlightcontroller.core.module.IFloodlightService;
import net.floodlightcontroller.core.util.SingletonTask;
import net.floodlightcontroller.packet.BPDU;
import net.floodlightcontroller.packet.Ethernet;
import net.floodlightcontroller.packet.IPv4;
import net.floodlightcontroller.packet.LLDP;
import net.floodlightcontroller.packet.LLDPTLV;
import net.floodlightcontroller.restserver.IRestApiService;
import net.floodlightcontroller.routing.BroadcastTree;
import net.floodlightcontroller.routing.IRoutingEngineService;
import net.floodlightcontroller.storage.IResultSet;
import net.floodlightcontroller.storage.IStorageSourceService;
import net.floodlightcontroller.storage.IStorageSourceListener;
import net.floodlightcontroller.storage.OperatorPredicate;
import net.floodlightcontroller.storage.StorageException;
<<<<<<< HEAD
import net.floodlightcontroller.topology.ITopologyService;
import net.floodlightcontroller.topology.ITopologyListener;
=======
import net.floodlightcontroller.topology.BroadcastDomain;
import net.floodlightcontroller.topology.ITopology;
import net.floodlightcontroller.topology.ITopologyAware;
>>>>>>> e22c3f33
import net.floodlightcontroller.topology.LinkInfo;
import net.floodlightcontroller.topology.LinkTuple;
import net.floodlightcontroller.topology.SwitchCluster;
import net.floodlightcontroller.topology.SwitchPortTuple;
import net.floodlightcontroller.topology.web.TopologyWebRoutable;
import net.floodlightcontroller.util.ClusterDFS;
import net.floodlightcontroller.util.EventHistory;
import net.floodlightcontroller.util.EventHistory.EvAction;

import org.openflow.protocol.OFMessage;
import org.openflow.protocol.OFPacketIn;
import org.openflow.protocol.OFPacketOut;
import org.openflow.protocol.OFPhysicalPort;
import org.openflow.protocol.OFPhysicalPort.OFPortConfig;
import org.openflow.protocol.OFPhysicalPort.OFPortState;
import org.openflow.protocol.OFPort;
import org.openflow.protocol.OFPortStatus;
import org.openflow.protocol.OFPortStatus.OFPortReason;
import org.openflow.protocol.OFType;
import org.openflow.protocol.action.OFAction;
import org.openflow.protocol.action.OFActionOutput;
import org.openflow.util.HexString;
import org.slf4j.Logger;
import org.slf4j.LoggerFactory;

/**
 * This class sends out LLDP messages containing the sending switch's datapath
 * id as well as the outgoing port number.  Received LLrescDP messages that
 * match a known switch cause a new LinkTuple to be created according to the
 * invariant rules listed below.  This new LinkTuple is also passed to routing
 * if it exists to trigger updates.
 *
 * This class also handles removing links that are associated to switch ports
 * that go down, and switches that are disconnected.
 *
 * Invariants:
 *  -portLinks and switchLinks will not contain empty Sets outside of
 *   critical sections
 *  -portLinks contains LinkTuples where one of the src or dst
 *   SwitchPortTuple matches the map key
 *  -switchLinks contains LinkTuples where one of the src or dst
 *   SwitchPortTuple's id matches the switch id
 *  -Each LinkTuple will be indexed into switchLinks for both
 *   src.id and dst.id, and portLinks for each src and dst
 *  -The updates queue is only added to from within a held write lock
 *
 * @author David Erickson (daviderickson@cs.stanford.edu)
 */
<<<<<<< HEAD
public class TopologyImpl 
        implements IOFMessageListener, IOFSwitchListener, 
                   IStorageSourceListener, ITopologyService,
                   IFloodlightModule {
=======
public class TopologyImpl implements IOFMessageListener, IOFSwitchListener,
                                            IStorageSourceListener, ITopology {
>>>>>>> e22c3f33
    protected static Logger log = LoggerFactory.getLogger(TopologyImpl.class);

    // Names of table/fields for links in the storage API
    private static final String LINK_TABLE_NAME = "controller_link";
    private static final String LINK_ID = "id";
    private static final String LINK_SRC_SWITCH = "src_switch_id";
    private static final String LINK_SRC_PORT = "src_port";
    private static final String LINK_SRC_PORT_STATE = "src_port_state";
    private static final String LINK_DST_SWITCH = "dst_switch_id";
    private static final String LINK_DST_PORT = "dst_port";
    private static final String LINK_DST_PORT_STATE = "dst_port_state";
    private static final String LINK_VALID_TIME = "valid_time";

    private static final String SWITCH_TABLE_NAME = "controller_switch";
    private static final String SWITCH_CORE_SWITCH = "core_switch";

<<<<<<< HEAD
    protected IFloodlightProviderService floodlightProvider;
    protected IStorageSourceService storageSource;
    protected IRoutingEngineService routingEngine;
    protected IRestApiService restApi;
=======
    //
    private static final String LLDP_STANDARD_DST_MAC_STRING = "01:80:c2:00:00:00";
    // BigSwitch OUI is 5C:16:C7, so 5D:16:C7 is the multicast version
    private static final String LLDP_BSN_DST_MAC_STRING = "5d:16:c7:00:00:01";


    protected IFloodlightProvider floodlightProvider;
    protected IStorageSource storageSource;
    protected IRoutingEngine routingEngine;
>>>>>>> e22c3f33

    /**
     * Map from link to the most recent time it was verified functioning
     */
    protected Map<LinkTuple, LinkInfo> links;
    protected int lldpFrequency = 15 * 1000; // sending frequency
    protected int lldpTimeout = 35 * 1000; // timeout
    LLDPTLV controllerTLV;
    protected ReentrantReadWriteLock lock;

    /**
     * Map from a id:port to the set of links containing it as an endpoint
     */
    protected Map<SwitchPortTuple, Set<LinkTuple>> portLinks;

    /**
     * Set of link tuples over which multicast LLDPs are received
     * and unicast LLDPs are not received.
     */
    protected Map<SwitchPortTuple, Set<LinkTuple>> portBroadcastDomainLinks;

    SingletonTask loopDetectTask;

    protected volatile boolean shuttingDown = false;

    /**
     * Map from switch id to a set of all links with it as an endpoint
     */
    protected Map<IOFSwitch, Set<LinkTuple>> switchLinks;
    protected Set<ITopologyListener> topologyAware;
    protected BlockingQueue<Update> updates;
    protected Thread updatesThread;

    protected Map<IOFSwitch, SwitchCluster> switchClusterMap;
    protected Set<SwitchCluster> clusters;
    protected Set<BroadcastDomain> broadcastDomains;
    protected Map<SwitchPortTuple, BroadcastDomain> portGroupMap;
    protected Map<IOFSwitch, BroadcastDomain> switchGroupMap;


    public static enum UpdateOperation {ADD, UPDATE, REMOVE,
                                        SWITCH_UPDATED, CLUSTER_MERGED};

    public int getLldpFrequency() {
        return lldpFrequency;
    }

    public int getLldpTimeout() {
        return lldpTimeout;
    }

    public Map<SwitchPortTuple, Set<LinkTuple>> getPortLinks() {
        return portLinks;
    }

    public boolean isShuttingDown() {
        return shuttingDown;
    }

    public Map<IOFSwitch, SwitchCluster> getSwitchClusterMap() {
        return switchClusterMap;
    }

    public Set<SwitchCluster> getClusters() {
        return clusters;
    }

    protected class Update {
        public IOFSwitch src;
        public short srcPort;
        public int srcPortState;
        public IOFSwitch dst;
        public short dstPort;
        public int dstPortState;
        public UpdateOperation operation;

        public Update(IOFSwitch src, short srcPort, int srcPortState,
                      IOFSwitch dst, short dstPort, int dstPortState,
                      UpdateOperation operation) {
            this.src = src;
            this.srcPort = srcPort;
            this.srcPortState = srcPortState;
            this.dst = dst;
            this.dstPort = dstPort;
            this.dstPortState = dstPortState;
            this.operation = operation;
        }

        public Update(LinkTuple lt, int srcPortState,
                      int dstPortState, UpdateOperation operation) {
            this(lt.getSrc().getSw(), lt.getSrc().getPort(),
                 srcPortState, lt.getDst().getSw(), lt.getDst().getPort(),
                 dstPortState, operation);
        }

        // For updtedSwitch(sw)
        public Update(IOFSwitch sw) {
            this.operation = UpdateOperation.SWITCH_UPDATED;
            this.src = sw;
        }

        // Should only be used for CLUSTER_MERGED operations
        public Update(UpdateOperation operation) {
            this.operation = operation;
        }
    }

<<<<<<< HEAD
=======
    public TopologyImpl() {
        this.lock = new ReentrantReadWriteLock();
        this.updates = new LinkedBlockingQueue<Update>();
        this.links = new HashMap<LinkTuple, LinkInfo>();
        this.portLinks = new HashMap<SwitchPortTuple, Set<LinkTuple>>();
        this.portBroadcastDomainLinks = new HashMap<SwitchPortTuple, Set<LinkTuple>>();
        this.switchLinks = new HashMap<IOFSwitch, Set<LinkTuple>>();
        this.evHistTopologySwitch =
            new EventHistory<EventHistoryTopologySwitch>("Topology: Switch");
        this.evHistTopologyLink =
            new EventHistory<EventHistoryTopologyLink>("Topology: Link");
        this.evHistTopologyCluster =
            new EventHistory<EventHistoryTopologyCluster>("Topology: Cluster");

        setControllerTLV();
    }

>>>>>>> e22c3f33
    private void doUpdatesThread() throws InterruptedException {
        do {
            Update update = updates.take();
            if (topologyAware != null) {
                for (ITopologyListener ta : topologyAware) {
                    if (log.isDebugEnabled()) {
                        log.debug("Dispatching topology update {} {} {} {} {}",
                                  new Object[]{update.operation,
                                               update.src, update.srcPort,
                                               update.dst, update.dstPort});
                    }
                    switch (update.operation) {
                        case ADD:
                            ta.addedLink(update.src, update.srcPort,
                                    update.srcPortState,
                                    update.dst, update.dstPort,
                                    update.dstPortState);
                            break;
                        case UPDATE:
                            ta.updatedLink(update.src, update.srcPort,
                                    update.srcPortState,
                                    update.dst, update.dstPort,
                                    update.dstPortState);
                            break;
                        case REMOVE:
                            ta.removedLink(update.src, update.srcPort,
                                    update.dst, update.dstPort);
                            break;
                        case SWITCH_UPDATED:
                            ta.updatedSwitch(update.src);
                            break;
                        case CLUSTER_MERGED:
                            ta.clusterMerged();
                            break;
                    }
                }
            }
        } while (updates.peek() != null);
        detectLoop();
    }

<<<<<<< HEAD
=======
    public void startUp() {
        floodlightProvider.addOFMessageListener(OFType.PACKET_IN, this);
        floodlightProvider.addOFMessageListener(OFType.PORT_STATUS, this);
        floodlightProvider.addOFSwitchListener(this);

        ScheduledExecutorService ses = floodlightProvider.getScheduledExecutor();

        Runnable lldpSendTimer = new Runnable() {
            @Override
            public void run() {
                try {
                    sendLLDPs();

                    if (!shuttingDown) {
                        ScheduledExecutorService ses =
                            floodlightProvider.getScheduledExecutor();
                                    ses.schedule(this, lldpFrequency,
                                                        TimeUnit.MILLISECONDS);
                    }
                } catch (StorageException e) {
                    log.error("Storage exception in LLDP send timer; " +
                              "terminating process", e);
                    floodlightProvider.terminate();
                } catch (Exception e) {
                    log.error("Exception in LLDP send timer", e);
                }
            }
        };
        ses.schedule(lldpSendTimer, 1000, TimeUnit.MILLISECONDS);

        Runnable timeoutLinksTimer = new Runnable() {
            @Override
            public void run() {
                log.trace("Running timeoutLinksTimer");
                try {
                    timeoutLinks();
                    if (!shuttingDown) {
                        ScheduledExecutorService ses =
                            floodlightProvider.getScheduledExecutor();
                        ses.schedule(this, lldpTimeout, TimeUnit.MILLISECONDS);
                    }
                } catch (StorageException e) {
                    log.error("Storage exception in link timer; " +
                              "terminating process", e);
                    floodlightProvider.terminate();
                } catch (Exception e) {
                    log.error("Exception in timeoutLinksTimer", e);
                }
            }
        };
        ses.schedule(timeoutLinksTimer, 1000, TimeUnit.MILLISECONDS);

        updatesThread = new Thread(new Runnable () {
            @Override
            public void run() {
                while (true) {
                    try {
                        doUpdatesThread();
                    } catch (InterruptedException e) {
                        return;
                    }
                }
            }}, "Topology Updates");
        updatesThread.start();

        try {
            storageSource.addListener(SWITCH_TABLE_NAME, this);
        }
        catch (StorageException ex) {
            log.error("Error in installing listener for switch table - {}", SWITCH_TABLE_NAME);
            // floodlightProvider.terminate();  // For now, log this error and continue
        }
    }

    protected void shutDown() {
        shuttingDown = true;
        floodlightProvider.removeOFSwitchListener(this);
        floodlightProvider.removeOFMessageListener(OFType.PACKET_IN, this);
        floodlightProvider.removeOFMessageListener(OFType.PORT_STATUS, this);
        updatesThread.interrupt();
    }

>>>>>>> e22c3f33
    /**
     *  Detect loops in the openflow clusters and construct spanning trees
     *  for broadcast
     */
    protected void detectLoop() {
        // No need to detect loop if routingEngine is not available.
        if (routingEngine == null) return;

        if (clusters == null) {
            return;
        }

        lock.writeLock().lock();
        try {
            for (SwitchCluster cluster: clusters) {
                long clusterId = cluster.getId().longValue();
                BroadcastTree clusterTree = routingEngine.getBCTree(clusterId);
                detectLoopInCluster(clusterTree, cluster);
            }
        } finally {
            lock.writeLock().unlock();
        }
    }

    protected void detectLoopInCluster(BroadcastTree clusterTree, SwitchCluster cluster) {
        if (cluster == null) {
            log.debug("detectLoopInCluster, Empty cluster");
            return;
        }
        if (clusterTree == null) {
            log.debug("detectLoopInCluster, Empty broadcast tree rooted from {}",
                      HexString.toHexString(cluster.getId()));
            return;
        }
        HashMap<Long, Long> treeNodes = clusterTree.getNodes();
        for (IOFSwitch sw : cluster.getSwitches()) {
            if (!switchLinks.containsKey(sw)) {
                continue;
            }
            for (LinkTuple linktp : switchLinks.get(sw)) {
                SwitchPortTuple srcNode = linktp.getSrc();
                SwitchPortTuple dstNode = linktp.getDst();

                if (srcNode == null || dstNode == null) {
                    continue;
                }
                LinkInfo linkInfo = links.get(linktp);

                Long nextSrcNode = treeNodes.get(srcNode.getSw().getId());
                Long nextDstNode = treeNodes.get(dstNode.getSw().getId());
                // The link is blocked if neither (src, dst) nor (dst, src)
                // pair is in the broadcast treeNodes.
                if ((nextSrcNode != null &&
                     nextSrcNode.longValue() == dstNode.getSw().getId()) ||
                    (nextDstNode != null &&
                     nextDstNode.longValue() == srcNode.getSw().getId())) {
                    if (log.isDebugEnabled()) {
                        log.debug("detectLoopInCluster, root={}, mark " +
                                  "link {} broadcast state to FORWARD",
                                  HexString.toHexString(cluster.getId()),
                                  linktp);
                    }
                    linkInfo.setBroadcastState(LinkInfo.PortBroadcastState.PBS_FORWARD);
                } else {
                    if (log.isDebugEnabled()) {
                        log.debug("detectLoopInCluster, root={}, mark " +
                                  "link {} broadcast state to BLOCK",
                                  HexString.toHexString(cluster.getId()),
                                  linktp);
                    }
                    linkInfo.setBroadcastState(LinkInfo.PortBroadcastState.PBS_BLOCK);
                }
                writeLink(linktp, linkInfo);
            }
        }
    }

    protected void sendLLDPs(IOFSwitch sw, OFPhysicalPort port, String dstMacAddress) {

        if (log.isTraceEnabled()) {
            log.trace("Sending LLDP packet out of swich: {}, port: {}",
                    sw.getStringId(), port.getPortNumber());
        }

        Ethernet ethernet = new Ethernet()
            .setSourceMACAddress(new byte[6])
            .setDestinationMACAddress(dstMacAddress)
            .setEtherType(Ethernet.TYPE_LLDP);
        // using "nearest customer bridge" MAC address for broadest possible propagation
        // through provider and TPMR bridges (see IEEE 802.1AB-2009 and 802.1Q-2011),
        // in particular the Linux bridge which behaves mostly like a provider bridge

        LLDP lldp = new LLDP();
        ethernet.setPayload(lldp);
        byte[] chassisId = new byte[] {4, 0, 0, 0, 0, 0, 0}; // filled in later
        byte[] portId = new byte[] {2, 0, 0}; // filled in later
        lldp.setChassisId(new LLDPTLV().setType((byte) 1).setLength((short) 7).setValue(chassisId));
        lldp.setPortId(new LLDPTLV().setType((byte) 2).setLength((short) 3).setValue(portId));
        lldp.setTtl(new LLDPTLV().setType((byte) 3).setLength((short) 2).setValue(new byte[] {0, 0x78}));

        // OpenFlow OUI - 00-26-E1
        byte[] dpidTLVValue = new byte[] {0x0, 0x26, (byte) 0xe1, 0, 0, 0, 0, 0, 0, 0, 0, 0};
        LLDPTLV dpidTLV = new LLDPTLV().setType((byte) 127).setLength((short) 12).setValue(dpidTLVValue);
        lldp.getOptionalTLVList().add(dpidTLV);

        // Add the controller identifier to the TLV value.
        lldp.getOptionalTLVList().add(controllerTLV);

        byte[] dpidArray = new byte[8];
        ByteBuffer dpidBB = ByteBuffer.wrap(dpidArray);
        ByteBuffer portBB = ByteBuffer.wrap(portId, 1, 2);


        Long dpid = sw.getId();
        dpidBB.putLong(dpid);

        // set the ethernet source mac to last 6 bytes of dpid
        System.arraycopy(dpidArray, 2, ethernet.getSourceMACAddress(), 0, 6);
        // set the chassis id's value to last 6 bytes of dpid
        System.arraycopy(dpidArray, 2, chassisId, 1, 6);
        // set the optional tlv to the full dpid
        System.arraycopy(dpidArray, 0, dpidTLVValue, 4, 8);

        if (port.getPortNumber() == OFPort.OFPP_LOCAL.getValue())
            return;

        // set the portId to the outgoing port
        portBB.putShort(port.getPortNumber());
        log.trace("Sending LLDP out of interface: {}/{}",
                                sw.toString(), port.toString());

        // serialize and wrap in a packet out
        byte[] data = ethernet.serialize();
        OFPacketOut po = (OFPacketOut) floodlightProvider.getOFMessageFactory().getMessage(OFType.PACKET_OUT);
        po.setBufferId(OFPacketOut.BUFFER_ID_NONE);
        po.setInPort(OFPort.OFPP_NONE);

        // set actions
        List<OFAction> actions = new ArrayList<OFAction>();
        actions.add(new OFActionOutput(port.getPortNumber(), (short) 0));
        po.setActions(actions);
        po.setActionsLength((short) OFActionOutput.MINIMUM_LENGTH);

        // set data
        po.setLengthU(OFPacketOut.MINIMUM_LENGTH + po.getActionsLength() + data.length);
        po.setPacketData(data);

        // send
        try {
            sw.write(po, null);
        } catch (IOException e) {
            log.error("Failure sending LLDP out port {} on switch {}",
                    new Object[]{ port.getPortNumber(), sw }, e);
        }

    }

    protected void sendLLDPs(SwitchPortTuple swt) {
        IOFSwitch sw = swt.getSw();

        if (sw == null) return;

        OFPhysicalPort port = sw.getPort(swt.getPort());
        if (port != null) {
            sendLLDPs(sw, port, LLDP_BSN_DST_MAC_STRING);
            sendLLDPs(sw, port, LLDP_STANDARD_DST_MAC_STRING);
        }
    }

    protected void sendLLDPs(IOFSwitch sw) {
        if (sw.getEnabledPorts() != null) {
            for (OFPhysicalPort port : sw.getEnabledPorts()) {
                sendLLDPs(sw, port, LLDP_BSN_DST_MAC_STRING);
                sendLLDPs(sw, port, LLDP_STANDARD_DST_MAC_STRING);
            }
        }
    }

    protected void sendLLDPs() {
        log.trace("Sending LLDP packets out of all the enabled ports");

        Map<Long, IOFSwitch> switches = floodlightProvider.getSwitches();
        for (Entry<Long, IOFSwitch> entry : switches.entrySet()) {
            IOFSwitch sw = entry.getValue();
            sendLLDPs(sw);
        }
    }

    protected void setControllerTLV() {
        //Setting the controllerTLVValue based on current nano time,
        //controller's IP address, and the network interface object hash
        //the corresponding IP address.

        final int prime = 7867;
        InetAddress localIPAddress = null;
        NetworkInterface localInterface = null;

        byte[] controllerTLVValue = new byte[] {0, 0, 0, 0, 0, 0, 0, 0};  // 8 byte value.
        ByteBuffer bb = ByteBuffer.allocate(10);

        try{
            localIPAddress = java.net.InetAddress.getLocalHost();
            localInterface = NetworkInterface.getByInetAddress(localIPAddress);
        } catch (Exception e) {
            e.printStackTrace();
        }

        Long result = System.nanoTime();
        if (localIPAddress != null)
            result = result * prime + IPv4.toIPv4Address(localIPAddress.getHostAddress());
        if (localInterface != null)
            result = result * prime + localInterface.hashCode();
        bb.putLong(result);


        bb.rewind();
        bb.get(controllerTLVValue, 0, 8);

        this.controllerTLV = new LLDPTLV().setType((byte) 0x0c).setLength((short) 8).setValue(controllerTLVValue);
    }

    @Override
    public String getName() {
        return "topology";
    }
 
    @Override
    public int getId() {
        return FlListenerID.TOPOLOGYIMPL;
    }

    @Override
    public Command receive(IOFSwitch sw, OFMessage msg, FloodlightContext cntx) {
        switch (msg.getType()) {
            case PACKET_IN:
                return this.handlePacketIn(sw, (OFPacketIn) msg, cntx);
            case PORT_STATUS:
                return this.handlePortStatus(sw, (OFPortStatus) msg);
        }

        log.error("Received an unexpected message {} from switch {}", msg, sw);
        return Command.CONTINUE;
    }

    private Command handleLldp(LLDP lldp, IOFSwitch sw, OFPacketIn pi, boolean isStandard, FloodlightContext cntx) {
        // If this is a malformed LLDP, or not from us, exit
        if (lldp.getPortId() == null || lldp.getPortId().getLength() != 3)
            return Command.CONTINUE;

        ByteBuffer portBB = ByteBuffer.wrap(lldp.getPortId().getValue());
        portBB.position(1);
        Short remotePort = portBB.getShort();
        IOFSwitch remoteSwitch = null;
        boolean myLLDP = false;

        // Verify this LLDP packet matches what we're looking for
        for (LLDPTLV lldptlv : lldp.getOptionalTLVList()) {
            if (lldptlv.getType() == 127 && lldptlv.getLength() == 12 &&
                    lldptlv.getValue()[0] == 0x0 && lldptlv.getValue()[1] == 0x26 &&
                    lldptlv.getValue()[2] == (byte)0xe1 && lldptlv.getValue()[3] == 0x0) {
                ByteBuffer dpidBB = ByteBuffer.wrap(lldptlv.getValue());
                remoteSwitch = floodlightProvider.getSwitches().get(dpidBB.getLong(4));
            }
            if (lldptlv.getType() == 12 && lldptlv.getLength() == 8 &&
                    lldptlv.getValue()[0] == controllerTLV.getValue()[0] &&
                    lldptlv.getValue()[1] == controllerTLV.getValue()[1] &&
                    lldptlv.getValue()[2] == controllerTLV.getValue()[2] &&
                    lldptlv.getValue()[3] == controllerTLV.getValue()[3] &&
                    lldptlv.getValue()[4] == controllerTLV.getValue()[4] &&
                    lldptlv.getValue()[5] == controllerTLV.getValue()[5] &&
                    lldptlv.getValue()[6] == controllerTLV.getValue()[6] &&
                    lldptlv.getValue()[7] == controllerTLV.getValue()[7]){
                ByteBuffer.wrap(lldptlv.getValue());
                myLLDP = true;
            }
        }

        if (myLLDP == false) {
            // This is not the LLDP sent by this controller.
            // If the LLDP message has multicast bit set, then we need to broadcast
            // the packet as a regular packet.
            Ethernet eth = IFloodlightProvider.bcStore.get(cntx, IFloodlightProvider.CONTEXT_PI_PAYLOAD);
            if (eth.isMulticast()) {
                if (log.isTraceEnabled())
                    log.trace("Received a multicast LLDP packet from a different controller, allowing the packet to follow normal processing chain.");
                return Command.CONTINUE;
            }
            if (log.isTraceEnabled()) {
                log.trace("Received a unicast LLDP packet from a different controller, stop processing the packet here.");
            }
            return Command.STOP;
        }

        if (remoteSwitch == null) {
            // Ignore LLDPs not generated by Floodlight, or from a switch that has recently
            // disconnected, or from a switch connected to another Floodlight instance
            if (log.isDebugEnabled()) {
                log.debug("Received LLDP from remote switch not connected to the controller");
            }
            return Command.STOP;
        }

        if (!remoteSwitch.portEnabled(remotePort)) {
            log.info("Ignoring link with disabled source port: switch {} port {}", remoteSwitch, remotePort);
            return Command.STOP;
        }
        if (!sw.portEnabled(pi.getInPort())) {
            log.info("Ignoring link with disabled dest port: switch {} port {}", sw, pi.getInPort());
            return Command.STOP;
        }

        OFPhysicalPort physicalPort = remoteSwitch.getPort(remotePort);
        int srcPortState = (physicalPort != null) ? physicalPort.getState() : 0;
        physicalPort = sw.getPort(remotePort);
        int dstPortState = (physicalPort != null) ? physicalPort.getState() : 0;

        // Store the time of update to this link, and push it out to routingEngine
        LinkTuple lt = new LinkTuple(new SwitchPortTuple(remoteSwitch, remotePort),
                new SwitchPortTuple(sw, pi.getInPort()));


        Integer srcPortStateObj = Integer.valueOf(srcPortState);
        Integer dstPortStateObj = Integer.valueOf(dstPortState);
        Long unicastValidTime = null;
        Long multicastValidTime = null;

        if (isStandard)
            unicastValidTime = System.currentTimeMillis();
        else
            multicastValidTime = System.currentTimeMillis();

        LinkInfo newLinkInfo =
                new LinkInfo(unicastValidTime, multicastValidTime, srcPortStateObj, dstPortStateObj);

        addOrUpdateLink(lt, newLinkInfo);

        // Consume this message
        return Command.STOP;
    }

    private Command handleBpdu(BPDU bpdu, IOFSwitch sw, OFPacketIn pi) {
        // TODO - handle STP here
        return Command.STOP;
    }

    protected Command handlePacketIn(IOFSwitch sw, OFPacketIn pi,
                                     FloodlightContext cntx) {
<<<<<<< HEAD
        Ethernet eth = 
            IFloodlightProviderService.bcStore.get(cntx, 
                                        IFloodlightProviderService.CONTEXT_PI_PAYLOAD);
=======
        Ethernet eth =
            IFloodlightProvider.bcStore.get(cntx,
                                        IFloodlightProvider.CONTEXT_PI_PAYLOAD);
>>>>>>> e22c3f33

        if (eth.getPayload() instanceof LLDP)  {
            String dstMacString = HexString.toHexString(eth.getDestinationMACAddress());
            if (dstMacString.equals(LLDP_STANDARD_DST_MAC_STRING)) {
                return handleLldp((LLDP) eth.getPayload(), sw, pi, true, cntx);
            } else {
                return handleLldp((LLDP) eth.getPayload(), sw, pi, false, cntx);
            }
        }

        if (eth.getPayload() instanceof BPDU)
            return handleBpdu((BPDU) eth.getPayload(), sw, pi);

        return Command.CONTINUE;
    }

    protected void addOrUpdateLink(LinkTuple lt, LinkInfo newLinkInfo) {
        lock.writeLock().lock();
        try {
            LinkInfo oldLinkInfo = links.put(lt, newLinkInfo);

            UpdateOperation updateOperation = null;
            boolean linkChanged = false;

            if (oldLinkInfo == null) {
                // index it by switch source
                if (!switchLinks.containsKey(lt.getSrc().getSw()))
                    switchLinks.put(lt.getSrc().getSw(),
                                                    new HashSet<LinkTuple>());
                switchLinks.get(lt.getSrc().getSw()).add(lt);

                // index it by switch dest
                if (!switchLinks.containsKey(lt.getDst().getSw()))
                    switchLinks.put(lt.getDst().getSw(),
                                                    new HashSet<LinkTuple>());
                switchLinks.get(lt.getDst().getSw()).add(lt);

                // index both ends by switch:port
                if (!portLinks.containsKey(lt.getSrc()))
                    portLinks.put(lt.getSrc(), new HashSet<LinkTuple>());
                portLinks.get(lt.getSrc()).add(lt);

                if (!portLinks.containsKey(lt.getDst()))
                    portLinks.put(lt.getDst(), new HashSet<LinkTuple>());
                portLinks.get(lt.getDst()).add(lt);

                // Add to portNOFLinks if the unicast valid time is null
                if (newLinkInfo.getUnicastValidTime() == null)
                    addLinkToBroadcastDomain(lt);

                writeLink(lt, newLinkInfo);
                updateOperation = UpdateOperation.ADD;
                linkChanged = true;

                log.info("Added link {}", lt);
                // Add to event history
                evHistTopoLink(lt.getSrc().getSw().getId(),
                                lt.getDst().getSw().getId(),
                                lt.getSrc().getPort(),
                                lt.getDst().getPort(),
                                newLinkInfo.getSrcPortState(), newLinkInfo.getDstPortState(),
                                EvAction.LINK_ADDED, "LLDP Recvd");
            } else {
                // Since the link info is already there, we need to
                // update the right fields.
                if (newLinkInfo.getUnicastValidTime() == null) {
                    // This is due to a multicast LLDP, so copy the old unicast
                    // value.
                    if (oldLinkInfo.getUnicastValidTime() != null) {
                        newLinkInfo.setUnicastValidTime(oldLinkInfo.getUnicastValidTime());
                    }
                } else if (newLinkInfo.getMulticastValidTime() == null) {
                    // This is due to a unicast LLDP, so copy the old multicast
                    // value.
                    if (oldLinkInfo.getMulticastValidTime() != null) {
                        newLinkInfo.setMulticastValidTime(oldLinkInfo.getMulticastValidTime());
                    }
                }

                Long oldTime = oldLinkInfo.getUnicastValidTime();
                Long newTime = newLinkInfo.getUnicastValidTime();
                // the link has changed its state between openflow and non-openflow
                // if the unicastValidTimes are null or not null
                if (oldTime != null & newTime == null) {
                    // openflow -> non-openflow transition
                    // we need to add the link tuple to the portNOFLinks
                    addLinkToBroadcastDomain(lt);
                    linkChanged = true;
                } else if (oldTime == null & newTime != null) {
                    // non-openflow -> openflow transition
                    // we need to remove the link from the portNOFLinks
                    removeLinkFromBroadcastDomain(lt);
                    linkChanged = true;
                }

                // Only update the port states if they've changed
                if (newLinkInfo.getSrcPortState().intValue() != oldLinkInfo.getSrcPortState().intValue() ||
                        newLinkInfo.getDstPortState().intValue() != oldLinkInfo.getDstPortState().intValue())
                    linkChanged = true;

                if (!linkChanged) {
                    // Keep the same broadcast state
                    newLinkInfo.setBroadcastState(
                                            oldLinkInfo.getBroadcastState());
                }

                // Write changes to storage. This will always write the updated
                // valid time, plus the port states if they've changed (i.e. if
                // they weren't set to null in the previous block of code.
                writeLinkInfo(lt, newLinkInfo);

                if (linkChanged) {
                    updateOperation = UpdateOperation.UPDATE;
                    if (log.isTraceEnabled()) {
                        log.trace("Updated link {}", lt);
                    }
                    log.info("Updated link {}", lt);
                    // Add to event history
                    evHistTopoLink(lt.getSrc().getSw().getId(),
                                    lt.getDst().getSw().getId(),
                                    lt.getSrc().getPort(),
                                    lt.getDst().getPort(),
                                    newLinkInfo.getSrcPortState(), newLinkInfo.getDstPortState(),
                                    EvAction.LINK_PORT_STATE_UPDATED,
                                    "LLDP Recvd");
                }
            }

            if (linkChanged) {
                updates.add(new Update(lt, newLinkInfo.getSrcPortState(), newLinkInfo.getDstPortState(), updateOperation));
                updateClusters();
            }
        } finally {
            lock.writeLock().unlock();
        }
    }

    public Map<IOFSwitch, Set<LinkTuple>> getSwitchLinks() {
        return this.switchLinks;
    }

    /**
     * Removes links from memory and storage.
     * @param links The List of @LinkTuple to delete.
     */
    protected void deleteLinks(List<LinkTuple> links, String reason) {
        lock.writeLock().lock();
        try {
            for (LinkTuple lt : links) {
                this.switchLinks.get(lt.getSrc().getSw()).remove(lt);
                this.switchLinks.get(lt.getDst().getSw()).remove(lt);
                if (this.switchLinks.containsKey(lt.getSrc().getSw()) &&
                        this.switchLinks.get(lt.getSrc().getSw()).isEmpty())
                    this.switchLinks.remove(lt.getSrc().getSw());
                if (this.switchLinks.containsKey(lt.getDst().getSw()) &&
                        this.switchLinks.get(lt.getDst().getSw()).isEmpty())
                    this.switchLinks.remove(lt.getDst().getSw());

                this.portLinks.get(lt.getSrc()).remove(lt);
                if (this.portLinks.get(lt.getSrc()).isEmpty())
                    this.portLinks.remove(lt.getSrc());
                this.portLinks.get(lt.getDst()).remove(lt);
                if (this.portLinks.get(lt.getDst()).isEmpty())
                    this.portLinks.remove(lt.getDst());

                removeLinkFromBroadcastDomain(lt);

                this.links.remove(lt);
                updates.add(new Update(lt, 0, 0, UpdateOperation.REMOVE));

                // Update Event History
                evHistTopoLink(lt.getSrc().getSw().getId(),
                        lt.getDst().getSw().getId(),
                        lt.getSrc().getPort(),
                        lt.getDst().getPort(),
                        0, 0, // Port states
                        EvAction.LINK_DELETED, reason);
                removeLink(lt);


                if (log.isTraceEnabled()) {
                    log.trace("Deleted link {}", lt);
                }
            }
        } finally {
            lock.writeLock().unlock();
        }
    }

    /**
     * Handles an OFPortStatus message from a switch. We will add or
     * delete LinkTupes as well re-compute the topology if needed.
     * @param sw The IOFSwitch that sent the port status message
     * @param ps The OFPortStatus message
     * @return The Command to continue or stop after we process this message
     */
    protected Command handlePortStatus(IOFSwitch sw, OFPortStatus ps) {
        if (log.isDebugEnabled()) {
            log.debug("handlePortStatus: Switch {} port #{} reason {}; " +
                      "config is {} state is {}",
                      new Object[] {sw.getStringId(),
                                    ps.getDesc().getPortNumber(),
                                    ps.getReason(),
                                    ps.getDesc().getConfig(),
                                    ps.getDesc().getState()});
        }

        SwitchPortTuple tuple =
                        new SwitchPortTuple(sw, ps.getDesc().getPortNumber());
        boolean link_deleted  = false;

        lock.writeLock().lock();
        try {
            boolean topologyChanged = false;

            // if ps is a delete, or a modify where the port is down or
            // configured down
            if ((byte)OFPortReason.OFPPR_DELETE.ordinal() == ps.getReason() ||
                ((byte)OFPortReason.OFPPR_MODIFY.ordinal() ==
                                ps.getReason() && !portEnabled(ps.getDesc()))) {

                List<LinkTuple> eraseList = new ArrayList<LinkTuple>();
                if (this.portLinks.containsKey(tuple)) {
                    if (log.isDebugEnabled()) {
                        log.debug("handlePortStatus: Switch {} port #{} " +
                                  "reason {}; removing links",
                                  new Object[] {HexString.toHexString(sw.getId()),
                                                ps.getDesc().getPortNumber(),
                                                ps.getReason()});
                    }
                    eraseList.addAll(this.portLinks.get(tuple));
                    deleteLinks(eraseList, "Port Status Changed");
                    topologyChanged = true;
                    link_deleted    = true;
                }
            } else if (ps.getReason() ==
                                    (byte)OFPortReason.OFPPR_MODIFY.ordinal()) {
                // If ps is a port modification and the port state has changed
                // that affects links in the topology
                if (this.portLinks.containsKey(tuple)) {
                    for (LinkTuple link: this.portLinks.get(tuple)) {
                        LinkInfo linkInfo = links.get(link);
                        assert(linkInfo != null);
                        Integer updatedSrcPortState = null;
                        Integer updatedDstPortState = null;
                        if (link.getSrc().equals(tuple) &&
                                (linkInfo.getSrcPortState() !=
                                                    ps.getDesc().getState())) {
                            updatedSrcPortState = ps.getDesc().getState();
                            linkInfo.setSrcPortState(updatedSrcPortState);
                        }
                        if (link.getDst().equals(tuple) &&
                                (linkInfo.getDstPortState() !=
                                                    ps.getDesc().getState())) {
                            updatedDstPortState = ps.getDesc().getState();
                            linkInfo.setDstPortState(updatedDstPortState);
                        }
                        if ((updatedSrcPortState != null) ||
                                                (updatedDstPortState != null)) {
                            writeLinkInfo(link, linkInfo);
                            topologyChanged = true;
                        }
                    }
                }
            }

            if (topologyChanged) {
                updateClusters();
            } else {
                if (log.isDebugEnabled()) {
                    log.debug("handlePortStatus: Switch {} port #{} reason {};"+
                            " no links to update/remove",
                              new Object[] {HexString.toHexString(sw.getId()),
                                            ps.getDesc().getPortNumber(),
                                            ps.getReason()});
                }
            }
        } finally {
            lock.writeLock().unlock();
        }

        if (!link_deleted) {
            // Send LLDP right away when port state is changed for faster
            // cluster-merge. If it is a link delete then there is not need
            // to send the LLDPs right away and instead we wait for the LLDPs
            // to be sent on the timer as it is normally done
            sendLLDPs(); // do it outside the write-lock
        }
        return Command.CONTINUE;
    }

    /**
     * We send out LLDP messages when a switch is added to discover the topology
     * @param sw The IOFSwitch that connected to the controller
     */
    @Override
    public void addedSwitch(IOFSwitch sw) {
        // It's probably overkill to send LLDP from all switches, but we don't
        // know which switches might be connected to the new switch.
        // Need to optimize when supporting a large number of switches.
        sendLLDPs();
        // Update event history
        evHistTopoSwitch(sw, EvAction.SWITCH_CONNECTED, "None");
    }

    /**
     * When a switch disconnects we remove any links from our map and re-compute
     * the topology.
     * @param sw The IOFSwitch that disconnected from the controller
     */
    @Override
    public void removedSwitch(IOFSwitch sw) {
        // Update event history
        evHistTopoSwitch(sw, EvAction.SWITCH_DISCONNECTED, "None");
        List<LinkTuple> eraseList = new ArrayList<LinkTuple>();
        lock.writeLock().lock();
        try {
            if (switchLinks.containsKey(sw)) {
                // add all tuples with an endpoint on this switch to erase list
                eraseList.addAll(switchLinks.get(sw));
                deleteLinks(eraseList, "Switch Removed");
                updateClusters();
            }
        } finally {
            lock.writeLock().unlock();
        }
    }

    /**
     * Iterates though @SwitchCluster links and then deletes ones
     * that have timed out. The timeout is set by lldpTimeout.
     * If links are deleted updateClusters() is then called.
     */
    protected void timeoutLinks() {
        List<LinkTuple> eraseList = new ArrayList<LinkTuple>();
        Long curTime = System.currentTimeMillis();
        boolean linkChanged = false;

        // reentrant required here because deleteLink also write locks
        lock.writeLock().lock();
        try {
            Iterator<Entry<LinkTuple, LinkInfo>> it =
                                            this.links.entrySet().iterator();
            while (it.hasNext()) {
                Entry<LinkTuple, LinkInfo> entry = it.next();
                LinkTuple lt = entry.getKey();
                Long uTime = entry.getValue().getUnicastValidTime();
                Long mTime = entry.getValue().getMulticastValidTime();

                // Timeout the unicast and multicast LLDP valid times
                // independently.
                if ((uTime != null) && (uTime + this.lldpTimeout < curTime)){
                    entry.getValue().setUnicastValidTime(null);
                    uTime = null;
                    if (mTime != null)
                        addLinkToBroadcastDomain(lt);
                    // Note that even if mTime becomes null later on,
                    // the link would be deleted, which would trigger updateClusters().
                    linkChanged = true;
                }
                if ((mTime != null) && (mTime + this.lldpTimeout < curTime)) {
                    entry.getValue().setMulticastValidTime(null);
                    mTime = null;
                    // if uTime is not null, then link will remain as openflow
                    // link. If uTime is null, it will be deleted.  So, we
                    // don't care about linkChanged flag here.
                    removeLinkFromBroadcastDomain(lt);
                }
                // Add to the erase list only if both the unicast and multicast
                // times are null.
                if (uTime == null && mTime == null){
                    eraseList.add(entry.getKey());
                }
            }

            // if any link was deleted or any link was changed.
            if ((eraseList.size() > 0) || linkChanged) {
                deleteLinks(eraseList, "LLDP timeout");
                updateClusters();
            }
        } finally {
            lock.writeLock().unlock();
        }
    }

    private boolean portEnabled(OFPhysicalPort port) {
        if (port == null)
            return false;
        if ((OFPortConfig.OFPPC_PORT_DOWN.getValue() & port.getConfig()) > 0)
            return false;
        if ((OFPortState.OFPPS_LINK_DOWN.getValue() & port.getState()) > 0)
            return false;
        // Port STP state doesn't work with multiple VLANs, so ignore it for now
        //if ((port.getState() & OFPortState.OFPPS_STP_MASK.getValue()) == OFPortState.OFPPS_STP_BLOCK.getValue())
        //    return false;
        return true;
    }

    /**
     * Checks to see if a SwitchPortTuple is internal. A SwitchPortTuple is
     * defined as internal if the switch is a core switch if only switches that
     * are in the same SwitchCluster are connected to it.
     * @param idPort The SwitchPortTuple to check
     * @return True if it is internal, false otherwise
     */
    @Override
    public boolean isInternal(SwitchPortTuple idPort) {
        lock.readLock().lock();
        boolean result = false;

        // A SwitchPortTuple is internal if the switch is a core switch
        // or the current switch and the switch connected on the switch
        // port tuple are in the same cluster.

        try {
            // If it is a core switch, then return true
            if (idPort.getSw().hasAttribute(IOFSwitch.SWITCH_IS_CORE_SWITCH))
                result = true;

            else {
                if (portBroadcastDomainLinks.get(idPort) != null) {
                    // There is at least one link here, so declare as not internal.
                    return false;
                }

                Set<LinkTuple> ltSet = this.portLinks.get(idPort);
                // The assumption is there could be at most two links for this
                // switch port: one incoming and one outgoing to the same
                // other switch.  So, verifying one of these two links is
                // sufficient.
                if (ltSet != null) {
                    for(LinkTuple lt: ltSet) {
                        Long c1 = lt.getSrc().getSw().getSwitchClusterId();
                        Long c2 = lt.getDst().getSw().getSwitchClusterId();
                        result = c1.equals(c2);
                        break;
                    }
                }
            }
        } finally {
            lock.readLock().unlock();
        }
        return result;
    }

    @Override
    public LinkInfo getLinkInfo(SwitchPortTuple idPort, boolean isSrcPort) {
        Set<LinkTuple> links = this.portLinks.get(idPort);
        if (links == null) {
            return null;
        }

        LinkTuple retLink = null;
        for (LinkTuple link : links) {
            if (log.isTraceEnabled()) {
                log.trace("getLinkInfo: check link {} against swPortTuple {}",
                          link, idPort);
            }
            if (link.getSrc().equals(idPort) && isSrcPort) {
                retLink = link;
            } else if (link.getDst().equals(idPort) && !isSrcPort) {
                retLink = link;
            }
        }

        LinkInfo linkInfo = null;
        if (retLink != null) {
            linkInfo = this.links.get(retLink);
        } else {
            log.debug("getLinkInfo: No link out of {} links is from port {}, "+
                    "isSrcPort {}",
                    new Object[] {links.size(), idPort, isSrcPort});
        }

        return linkInfo;
    }

    public Map<SwitchPortTuple, Set<LinkTuple>> getPortBroadcastDomainLinks() {
        return portBroadcastDomainLinks;
    }

    @Override
    public Map<LinkTuple, LinkInfo> getLinks() {
        lock.readLock().lock();
        Map<LinkTuple, LinkInfo> result;
        try {
            result = new HashMap<LinkTuple, LinkInfo>(links);
        } finally {
            lock.readLock().unlock();
        }
        return result;
    }

    private boolean linkStpBlocked(LinkTuple tuple) {
        LinkInfo linkInfo = links.get(tuple);
        if (linkInfo == null)
            return false;
        return linkInfo.linkStpBlocked();
    }

    protected void updateClusters() {
        if (!lock.isWriteLockedByCurrentThread()) {
            log.error("Expected lock in updateClusters()");
            return;
        }

        updateOpenFlowClusters();
        updateBroadcastDomains();
    }

    protected void addLinkToBroadcastDomain(LinkTuple lt) {
        if (!portBroadcastDomainLinks.containsKey(lt.getSrc()))
            portBroadcastDomainLinks.put(lt.getSrc(), new HashSet<LinkTuple>());
        portBroadcastDomainLinks.get(lt.getSrc()).add(lt);

        if (!portBroadcastDomainLinks.containsKey(lt.getDst()))
            portBroadcastDomainLinks.put(lt.getDst(), new HashSet<LinkTuple>());
        portBroadcastDomainLinks.get(lt.getDst()).add(lt);
    }

    protected void removeLinkFromBroadcastDomain(LinkTuple lt) {

        if (portBroadcastDomainLinks.containsKey(lt.getSrc())) {
            portBroadcastDomainLinks.get(lt.getSrc()).remove(lt);
            if (portBroadcastDomainLinks.get(lt.getSrc()).isEmpty())
                portBroadcastDomainLinks.remove(lt.getSrc());
        }

        if (portBroadcastDomainLinks.containsKey(lt.getDst())) {
            portBroadcastDomainLinks.get(lt.getDst()).remove(lt);
            if (portBroadcastDomainLinks.get(lt.getDst()).isEmpty())
                portBroadcastDomainLinks.remove(lt.getDst());
        }
    }

    /**
     * @author Srinivasan Ramasubramanian
     *
     * This function computes the link aggregation groups.
     * Switch ports that connect to  non-openflow domains are
     * grouped together based on whether there's a broadcast
     * leak from one to another or not.  We will currently
     * ignore directionality of the links from the switch ports.
     *
     * Assuming link tuple as undirected, the goal is to simply
     * compute connected components.
     */
    protected void updateBroadcastDomains() {
        Map<SwitchPortTuple, Set<LinkTuple>> pbdLinks =  getPortBroadcastDomainLinks();
        Set<SwitchPortTuple> visitedSwt = new HashSet<SwitchPortTuple>();
        Set<BroadcastDomain> bdSets = new HashSet<BroadcastDomain>();

        // Do a breadth first search to get all the connected components
        for(SwitchPortTuple swt: pbdLinks.keySet()) {
            if (visitedSwt.contains(swt)) continue;

            // create an array list and add the first switch port.
            Queue<SwitchPortTuple> queue = new LinkedBlockingQueue<SwitchPortTuple>();
            BroadcastDomain bd = new BroadcastDomain();
            visitedSwt.contains(swt);
            queue.add(swt);
            bd.add(swt);
            while(queue.peek() != null) {
                SwitchPortTuple currSwt = queue.remove();

                for(LinkTuple lt: pbdLinks.get(currSwt)) {
                    SwitchPortTuple otherSwt;
                    if (lt.getSrc().equals(currSwt))
                        otherSwt = lt.getDst();
                    else otherSwt = lt.getSrc();

                    if (visitedSwt.contains(otherSwt) == false) {
                        queue.add(otherSwt);
                        visitedSwt.add(otherSwt);
                        bd.add(otherSwt);
                    }
                }
            }

            // Add this broadcast domain to the set of broadcast domains.
            bdSets.add(bd);
        }

        //Replace the current broadcast domains in the topology.
        broadcastDomains = bdSets;

        if (bdSets.isEmpty()) {
            if (log.isTraceEnabled()) {
                log.trace("No broadcast domains exist.");
            }
        } else {
            log.warn("Broadcast domains found in the network.  There could be potential looping issues.");
            log.warn("{}", broadcastDomains.toString());
        }
    }

    /**
     * @author Srinivasan Ramasubramanian
     *
     * This function divides the network into clusters. Every cluster is
     * a strongly connected component. The network may contain unidirectional
     * links.  The function calls dfsTraverse for performing depth first
     * search and cluster formation.
     *
     * The computation of strongly connected components is based on
     * Tarjan's algorithm.  For more details, please see the Wikipedia
     * link below.
     *
     * http://en.wikipedia.org/wiki/Tarjan%27s_strongly_connected_components_algorithm
     */
    protected void updateOpenFlowClusters() {
        // NOTE: This function assumes that the caller has already acquired
        // a write lock on the "lock" data member.

        if (log.isTraceEnabled()) {
            log.trace("Computing topology cluster info");
        }

        // Initialize all the new structures.
        switchClusterMap = new HashMap<IOFSwitch, SwitchCluster>();
        clusters = new HashSet<SwitchCluster>();
        Map<Long, IOFSwitch>  switches = floodlightProvider.getSwitches();
        Map<IOFSwitch, ClusterDFS> dfsList = new HashMap<IOFSwitch, ClusterDFS>();

        if (switches.keySet() != null) {
            for (Long key: switches.keySet()) {
                IOFSwitch sw = switches.get(key);
                ClusterDFS cdfs = new ClusterDFS();
                dfsList.put(sw, cdfs);
            }

            // Get a set of switch keys in a set
            Set<IOFSwitch> currSet = new HashSet<IOFSwitch>();

            for (Long key: switches.keySet()) {
                IOFSwitch sw = switches.get(key);
                ClusterDFS cdfs = dfsList.get(sw);
                if (cdfs == null) {
                    log.error("Do DFS object for key found.");
                }else if (!cdfs.isVisited()) {
                    this.dfsTraverse(0, 1, sw, switches, dfsList, currSet, clusters);
                }
            }
        }

        updates.add(new Update(UpdateOperation.CLUSTER_MERGED));
    }

    /**
     * @author Srinivasan Ramasubramanian
     *
     * This algorithm computes the depth first search (DFS) travesral of the
     * switches in the network, computes the lowpoint, and creates clusters
     * (of strongly connected components).
     *
     * The computation of strongly connected components is based on
     * Tarjan's algorithm.  For more details, please see the Wikipedia
     * link below.
     *
     * http://en.wikipedia.org/wiki/Tarjan%27s_strongly_connected_components_algorithm
     *
     * The initialization of lowpoint and the check condition for when a
     * cluster should be formed is modified as we do not remove switches that
     * are already part of a cluster.
     *
     * @param parentIndex: DFS index of the parent node
     * @param currIndex: DFS index to be assigned to a newly visited node
     * @param currSw: Object for the current switch
     * @param switches: HashMap of switches in the network.
     * @param dfsList: HashMap of DFS data structure for each switch
     * @param currSet: Set of nodes in the current cluster in formation
     * @param clusters: Set of already formed clusters
     * @return long: DSF index to be used when a new node is visited
     */
    protected long dfsTraverse (long parentIndex, long currIndex,
            IOFSwitch currSw, Map<Long, IOFSwitch> switches,
            Map<IOFSwitch, ClusterDFS> dfsList, Set <IOFSwitch> currSet,
            Set <SwitchCluster> clusters) {

        //Get the DFS object corresponding to the current switch
        ClusterDFS currDFS = dfsList.get(currSw);
        // Get all the links corresponding to this switch
        Set<LinkTuple> ltSet = switchLinks.get(currSw);

        //Assign the DFS object with right values.
        currDFS.setVisited(true);
        currDFS.setDfsIndex(currIndex);
        currDFS.setParentDFSIndex(parentIndex);
        currIndex++;

        // Traverse the graph through every outgoing link.
        if (ltSet != null) {
            for(LinkTuple lt: ltSet) {
                IOFSwitch dstSw = lt.getDst().getSw();
                LinkInfo info = links.get(lt);

                // ignore incoming links.
                if (dstSw == currSw) continue;

                // ignore outgoing links if it is blocked.
                if (linkStpBlocked(lt)) continue;

                // ignore this link if it is in broadcast domain
                if (info.getUnicastValidTime() == null) continue;

                // Get the DFS object corresponding to the dstSw
                ClusterDFS dstDFS = dfsList.get(dstSw);

                if (dstDFS.getDfsIndex() < currDFS.getDfsIndex()) {
                    // could be a potential lowpoint
                    if (dstDFS.getDfsIndex() < currDFS.getLowpoint())
                        currDFS.setLowpoint(dstDFS.getDfsIndex());

                } else if (!dstDFS.isVisited()) {
                    // make a DFS visit
                    currIndex = dfsTraverse(currDFS.getDfsIndex(), currIndex, dstSw,
                            switches, dfsList, currSet, clusters);

                    // update lowpoint after the visit
                    if (dstDFS.getLowpoint() < currDFS.getLowpoint())
                        currDFS.setLowpoint(dstDFS.getLowpoint());
                }
                // else, it is a node already visited with a higher
                // dfs index, just ignore.
            }
        }

        // Add current node to currSet.
        currSet.add(currSw);

        // Cluster computation.
        // If the node's lowpoint is greater than its parent's DFS index,
        // we need to form a new cluster with all the switches in the
        // currSet.
        if (currDFS.getLowpoint() > currDFS.getParentDFSIndex()) {
            // The cluster thus far forms a strongly connected component.
            // create a new switch cluster and the switches in the current
            // set to the switch cluster.
            SwitchCluster sc = new SwitchCluster(this);
            for(IOFSwitch sw: currSet){
                sc.add(sw);
                switchClusterMap.put(sw, sc);
            }
            // delete all the nodes in the current set.
            currSet.clear();
            // add the newly formed switch clusters to the cluster set.
            clusters.add(sc);
        }

        return currIndex;
    }

    public Set<IOFSwitch> getSwitchesInCluster(IOFSwitch sw) {
        SwitchCluster cluster = switchClusterMap.get(sw);
        if (cluster == null){
            return null;
        }
        return cluster.getSwitches();
    }

    /**
     * Returns the SwitchCluster that contains the switch.
     * @param sw The IOFSwitch to get
     * @return The SwitchCluster that it is part of
     */
    public SwitchCluster getSwitchCluster(IOFSwitch sw) {
        return switchClusterMap.get(sw);
    }

    /**
     * Checks if two IOFSwitches are in the same SwitchCluster
     * @return True if they are in the same cluster, false otherwise
     */
    public boolean inSameCluster(IOFSwitch switch1, IOFSwitch switch2) {
        if (switchClusterMap != null) {
            lock.readLock().lock();
            try {
                SwitchCluster cluster1 = switchClusterMap.get(switch1);
                SwitchCluster cluster2 = switchClusterMap.get(switch2);
                return (cluster1 != null) && (cluster1 == cluster2);
            }
            finally {
                lock.readLock().unlock();
            }
        }
        return false;
    }

    // STORAGE METHODS
    /**
     * Deletes all links from storage
     */
    void clearAllLinks() {
        storageSource.deleteRowsAsync(LINK_TABLE_NAME, null);
    }

    /**
     * Gets the storage key for a LinkTuple
     * @param lt The LinkTuple to get
     * @return The storage key as a String
     */
    private String getLinkId(LinkTuple lt) {
        String srcDpid = lt.getSrc().getSw().getStringId();
        String dstDpid = lt.getDst().getSw().getStringId();
        return srcDpid + "-" + lt.getSrc().getPort() + "-" +
            dstDpid + "-" + lt.getDst().getPort();
    }

    /**
     * Writes a LinkTuple and corresponding LinkInfo to storage
     * @param lt The LinkTuple to write
     * @param linkInfo The LinkInfo to write
     */
    void writeLink(LinkTuple lt, LinkInfo linkInfo) {
        if (linkInfo.getUnicastValidTime() != null) {
            Map<String, Object> rowValues = new HashMap<String, Object>();
            String id = getLinkId(lt);
            rowValues.put(LINK_ID, id);
            String srcDpid = lt.getSrc().getSw().getStringId();
            rowValues.put(LINK_SRC_SWITCH, srcDpid);
            rowValues.put(LINK_SRC_PORT, lt.getSrc().getPort());
            if (linkInfo.isBroadcastBlocked()) {
                if (log.isTraceEnabled()) {
                    log.trace("writeLink, link {}, info {}, srcPortState Blocked",
                              lt, linkInfo);
                }
                rowValues.put(LINK_SRC_PORT_STATE,
                              OFPhysicalPort.OFPortState.OFPPS_STP_BLOCK.getValue());
            } else {
                log.trace("writeLink, link {}, info {}, srcPortState {}",
                          new Object[]{ lt, linkInfo, linkInfo.getSrcPortState() });
                rowValues.put(LINK_SRC_PORT_STATE, linkInfo.getSrcPortState());
            }
            String dstDpid = lt.getDst().getSw().getStringId();
            rowValues.put(LINK_DST_SWITCH, dstDpid);
            rowValues.put(LINK_DST_PORT, lt.getDst().getPort());
            if (linkInfo.isBroadcastBlocked()) {
                if (log.isTraceEnabled()) {
                    log.trace("writeLink, link {}, info {}, dstPortState Blocked",
                              lt, linkInfo);
                }
                rowValues.put(LINK_DST_PORT_STATE,
                              OFPhysicalPort.OFPortState.OFPPS_STP_BLOCK.getValue());
            } else {
                if (log.isTraceEnabled()) {
                    log.trace("writeLink, link {}, info {}, dstPortState {}",
                              new Object[]{ lt, linkInfo,
                                            linkInfo.getDstPortState() });
                }
                rowValues.put(LINK_DST_PORT_STATE, linkInfo.getDstPortState());
            }
            rowValues.put(LINK_VALID_TIME, linkInfo.getUnicastValidTime());

            storageSource.updateRowAsync(LINK_TABLE_NAME, rowValues);
        }
    }

    public Long readLinkValidTime(LinkTuple lt) {
        // FIXME: We're not currently using this right now, but if we start
        // to use this again, we probably shouldn't use it in its current
        // form, because it's doing synchronous storage calls. Depending
        // on the context this may still be OK, but if it's being called
        // on the packet in processing thread it should be reworked to
        // use asynchronous storage calls.
        Long validTime = null;
        IResultSet resultSet = null;
        try {
            String[] columns = { LINK_VALID_TIME };
            String id = getLinkId(lt);
            resultSet = storageSource.executeQuery(LINK_TABLE_NAME, columns,
                    new OperatorPredicate(LINK_ID, OperatorPredicate.Operator.EQ, id), null);
            if (resultSet.next())
                validTime = resultSet.getLong(LINK_VALID_TIME);
        }
        finally {
            if (resultSet != null)
                resultSet.close();
        }
        return validTime;
    }

    public void writeLinkInfo(LinkTuple lt, LinkInfo linkInfo) {
        if (linkInfo.getUnicastValidTime() != null) {
            Map<String, Object> rowValues = new HashMap<String, Object>();
            String id = getLinkId(lt);
            rowValues.put(LINK_ID, id);
            //LinkInfo linkInfo = links.get(lt);
            if (linkInfo.getUnicastValidTime() != null)
                rowValues.put(LINK_VALID_TIME, linkInfo.getUnicastValidTime());
            if (linkInfo.getSrcPortState() != null) {
                if (linkInfo != null && linkInfo.isBroadcastBlocked()) {
                    if (log.isTraceEnabled()) {
                        log.trace("writeLinkInfo, link {}, info {}, srcPortState Blocked",
                                  lt, linkInfo);
                    }
                    rowValues.put(LINK_SRC_PORT_STATE,
                                  OFPhysicalPort.OFPortState.OFPPS_STP_BLOCK.getValue());
                } else {
                    if (log.isTraceEnabled()) {
                        log.trace("writeLinkInfo, link {}, info {}",
                                  new Object[]{ lt, linkInfo});
                    }
                    rowValues.put(LINK_SRC_PORT_STATE, linkInfo.getSrcPortState());
                }
            }
            if (linkInfo.getDstPortState() != null) {
                if (linkInfo != null && linkInfo.isBroadcastBlocked()) {
                    if (log.isTraceEnabled()) {
                        log.trace("writeLinkInfo, link {}, info {}, dstPortState Blocked",
                                  lt, linkInfo);
                    }
                    rowValues.put(LINK_DST_PORT_STATE,
                                  OFPhysicalPort.OFPortState.OFPPS_STP_BLOCK.getValue());
                } else {
                    if (log.isTraceEnabled()) {
                        log.trace("writeLinkInfo, link {}, info {}",
                                  new Object[]{ lt, linkInfo});
                    }
                    rowValues.put(LINK_DST_PORT_STATE, linkInfo.getDstPortState());
                }
            }
            storageSource.updateRowAsync(LINK_TABLE_NAME, id, rowValues);
        }
    }

    /**
     * Removes a link from storage using an asynchronous call.
     * @param lt The LinkTuple to delete.
     */
    void removeLink(LinkTuple lt) {
        String id = getLinkId(lt);
        storageSource.deleteRowAsync(LINK_TABLE_NAME, id);
    }
<<<<<<< HEAD
    
    @Override
    public void addListener(ITopologyListener listener) {
        topologyAware.add(listener);
=======

    /**
     * @param topologyAware the topologyAware to set
     */
    public void setTopologyAware(Set<ITopologyAware> topologyAware) {
        // TODO make this a copy on write set or lock it somehow
        this.topologyAware = topologyAware;
    }

    /**
     * Register a topology aware component
     * @param topoAwareComponent
     */
    public void addTopologyAware(ITopologyAware topoAwareComponent) {
        // TODO make this a copy on write set or lock it somehow
        this.topologyAware.add(topoAwareComponent);
    }

    /**
     * Deregister a topology aware component
     * @param topoAwareComponent
     */
    public void removeTopologyAware(ITopologyAware topoAwareComponent) {
        // TODO make this a copy on write set or lock it somehow
        this.topologyAware.remove(topoAwareComponent);
    }

    /**
     * Sets the IStorageSource to use for ITology
     * @param storageSource the storage source to use
     */
    public void setStorageSource(IStorageSource storageSource) {
        this.storageSource = storageSource;
        storageSource.createTable(LINK_TABLE_NAME, null);
        storageSource.setTablePrimaryKeyName(LINK_TABLE_NAME, LINK_ID);
    }

    /**
     * Gets the storage source for this ITopology
     * @return The IStorageSource ITopology is writing to
     */
    public IStorageSource getStorageSource() {
        return storageSource;
    }

    /**
     * @param storageSource the storage source to use for persisting link info
     */
    public void setRoutingEngine(IRoutingEngine routingEngine) {
        this.routingEngine = routingEngine;
        storageSource.createTable(LINK_TABLE_NAME, null);
        storageSource.setTablePrimaryKeyName(LINK_TABLE_NAME, LINK_ID);
>>>>>>> e22c3f33
    }

    @Override
    public boolean isCallbackOrderingPrereq(OFType type, String name) {
        return false;
    }

    @Override
    public boolean isCallbackOrderingPostreq(OFType type, String name) {
        return false;
    }

    @Override
    public void rowsModified(String tableName, Set<Object> rowKeys) {
        Map<Long, IOFSwitch> switches = floodlightProvider.getSwitches();
        ArrayList<IOFSwitch> updated_switches = new ArrayList<IOFSwitch>();
        for(Object key: rowKeys) {
            Long swId = new Long(HexString.toLong((String)key));
            if (switches.containsKey(swId)) {
                IOFSwitch sw = switches.get(swId);
                boolean curr_status = sw.hasAttribute(IOFSwitch.SWITCH_IS_CORE_SWITCH);
                boolean new_status =  false;
                IResultSet resultSet = null;

                try {
                    resultSet = storageSource.getRow(tableName, key);
                    for (Iterator<IResultSet> it = resultSet.iterator(); it.hasNext();) {
                        // In case of multiple rows, use the status in last row?
                        Map<String, Object> row = it.next().getRow();
                        if (row.containsKey(SWITCH_CORE_SWITCH)) {
                            new_status = ((String)row.get(SWITCH_CORE_SWITCH)).equals("true");
                        }
                    }
                }
                finally {
                    if (resultSet != null)
                        resultSet.close();
                }

                if (curr_status != new_status) {
                    updated_switches.add(sw);
                }
            } else {
                log.debug("Update for switch which has no entry in switch " +
                          "list (dpid={}), a delete action.", (String)key);
            }
        }

        for (IOFSwitch sw : updated_switches) {
            // Set SWITCH_IS_CORE_SWITCH to it's inverse value
            if (sw.hasAttribute(IOFSwitch.SWITCH_IS_CORE_SWITCH)) {
                sw.removeAttribute(IOFSwitch.SWITCH_IS_CORE_SWITCH);
                log.debug("SWITCH_IS_CORE_SWITCH set to False for {}", sw);
            }
            else {
                sw.setAttribute(IOFSwitch.SWITCH_IS_CORE_SWITCH, new Boolean(true));
                log.debug("SWITCH_IS_CORE_SWITCH set to True for {}", sw);
            }
            updates.add(new Update(sw));
        }

    }

    @Override
    public void rowsDeleted(String tableName, Set<Object> rowKeys) {
        // Ignore delete events, the switch delete will do the right thing on it's own
    }

<<<<<<< HEAD
    // IFloodlightModule classes
    
    @Override
    public Collection<Class<? extends IFloodlightService>> getModuleServices() {
        Collection<Class<? extends IFloodlightService>> l = 
                new ArrayList<Class<? extends IFloodlightService>>();
        l.add(ITopologyService.class);
        return l;
    }

    @Override
    public Map<Class<? extends IFloodlightService>, IFloodlightService>
            getServiceImpls() {
        Map<Class<? extends IFloodlightService>,
        IFloodlightService> m = 
            new HashMap<Class<? extends IFloodlightService>,
                        IFloodlightService>();
        // We are the class that implements the service
        m.put(ITopologyService.class, this);
        return m;
    }

    @Override
    public Collection<Class<? extends IFloodlightService>> getModuleDependencies() {
        Collection<Class<? extends IFloodlightService>> l = 
                new ArrayList<Class<? extends IFloodlightService>>();
        l.add(IFloodlightProviderService.class);
        l.add(IStorageSourceService.class);
        l.add(IRoutingEngineService.class);
        l.add(IRestApiService.class);
        return l;
    }

    @Override
    public void init(FloodlightModuleContext context)
                      throws FloodlightModuleException {
        floodlightProvider = context.getServiceImpl(IFloodlightProviderService.class);
        storageSource = context.getServiceImpl(IStorageSourceService.class);
        routingEngine = context.getServiceImpl(IRoutingEngineService.class);
        restApi = context.getServiceImpl(IRestApiService.class);
        
        // We create this here because there is no ordering guarantee
        this.topologyAware = new HashSet<ITopologyListener>();
    }

    @Override
    public void startUp(FloodlightModuleContext context) {
        // Our 'constructor'
        
        // Setup our data structures
        this.lock = new ReentrantReadWriteLock();
        this.updates = new LinkedBlockingQueue<Update>();
        this.links = new HashMap<LinkTuple, LinkInfo>();
        this.portLinks = new HashMap<SwitchPortTuple, Set<LinkTuple>>();
        this.switchLinks = new HashMap<IOFSwitch, Set<LinkTuple>>();
        
        // Create our storage tables
        storageSource.createTable(LINK_TABLE_NAME, null);
        storageSource.setTablePrimaryKeyName(LINK_TABLE_NAME, LINK_ID);
        storageSource.createTable(LINK_TABLE_NAME, null);
        storageSource.setTablePrimaryKeyName(LINK_TABLE_NAME, LINK_ID);
        // Register for storage updates for the switch table
        try {
            storageSource.addListener(SWITCH_TABLE_NAME, this);
        } catch (StorageException ex) {
            log.error("Error in installing listener for switch table - {}", SWITCH_TABLE_NAME);
        }
        
        
        ScheduledExecutorService ses = floodlightProvider.getScheduledExecutor();

        // Setup sending out LLDPs
        Runnable lldpSendTimer = new Runnable() {
            @Override
            public void run() {
                try {
                    sendLLDPs();

                    if (!shuttingDown) {
                        ScheduledExecutorService ses = 
                            floodlightProvider.getScheduledExecutor();
                                    ses.schedule(this, lldpFrequency, 
                                                        TimeUnit.MILLISECONDS);
                    }
                } catch (StorageException e) {
                    log.error("Storage exception in LLDP send timer; " + 
                              "terminating process", e);
                    floodlightProvider.terminate();
                } catch (Exception e) {
                    log.error("Exception in LLDP send timer", e);
                }
            }   
        };
        ses.schedule(lldpSendTimer, 1000, TimeUnit.MILLISECONDS);

        Runnable timeoutLinksTimer = new Runnable() {
            @Override
            public void run() {
                log.trace("Running timeoutLinksTimer");
                try {
                    timeoutLinks();
                    if (!shuttingDown) {
                        ScheduledExecutorService ses = 
                            floodlightProvider.getScheduledExecutor();
                        ses.schedule(this, lldpTimeout, TimeUnit.MILLISECONDS);
                    }
                } catch (StorageException e) {
                    log.error("Storage exception in link timer; " + 
                              "terminating process", e);
                    floodlightProvider.terminate();
                } catch (Exception e) {
                    log.error("Exception in timeoutLinksTimer", e);
                }
            }
        };
        ses.schedule(timeoutLinksTimer, 1000, TimeUnit.MILLISECONDS);

        updatesThread = new Thread(new Runnable () {
            @Override
            public void run() {
                while (true) {
                    try {
                        doUpdatesThread();
                    } catch (InterruptedException e) {
                        return;
                    } 
                }
            }}, "Topology Updates");
        updatesThread.start();
        
        // Register for the OpenFlow messages we want to receive
        floodlightProvider.addOFMessageListener(OFType.PACKET_IN, this);
        floodlightProvider.addOFMessageListener(OFType.PORT_STATUS, this);
        // Register for switch updates
        floodlightProvider.addOFSwitchListener(this);
        
        // init our rest api
        if (restApi != null) {
            restApi.addRestletRoutable(new TopologyWebRoutable());
        } else {
            log.error("Could not instantiate REST API");
        }
=======
    // ****************************************************
    // Topology Manager's Event History members and methods
    // ****************************************************

    // Topology Manager event history
    public EventHistory<EventHistoryTopologySwitch>  evHistTopologySwitch;
    public EventHistory<EventHistoryTopologyLink>    evHistTopologyLink;
    public EventHistory<EventHistoryTopologyCluster> evHistTopologyCluster;
    public EventHistoryTopologySwitch  evTopoSwitch;
    public EventHistoryTopologyLink    evTopoLink;
    public EventHistoryTopologyCluster evTopoCluster;

    // Switch Added/Deleted
    private void evHistTopoSwitch(IOFSwitch sw, EvAction actn, String reason) {
        if (evTopoSwitch == null) {
            evTopoSwitch = new EventHistoryTopologySwitch();
        }
        evTopoSwitch.dpid     = sw.getId();
        if ((sw.getChannel() != null) &&
            (SocketAddress.class.isInstance(
                sw.getChannel().getRemoteAddress()))) {
            evTopoSwitch.ipv4Addr =
                ((InetSocketAddress)(sw.getChannel().
                        getRemoteAddress())).getAddress().getAddress();
            evTopoSwitch.l4Port   =
                (short)(((InetSocketAddress)(sw.getChannel().
                        getRemoteAddress())).getPort());
        } else {
            byte[] zeroIpa = new byte[] {(byte)0, (byte)0, (byte)0, (byte)0};
            evTopoSwitch.ipv4Addr = zeroIpa;
            evTopoSwitch.l4Port = 0;
        }
        evTopoSwitch.reason   = reason;
        evTopoSwitch = evHistTopologySwitch.put(evTopoSwitch, actn);
    }

    private void evHistTopoLink(long srcDpid, long dstDpid, short srcPort,
            short dstPort, int srcPortState, int dstPortState,
            EvAction actn, String reason) {
        if (evTopoLink == null) {
            evTopoLink = new EventHistoryTopologyLink();
        }
        evTopoLink.srcSwDpid = srcDpid;
        evTopoLink.dstSwDpid = dstDpid;
        evTopoLink.srcSwport = srcPort;
        evTopoLink.dstSwport = dstPort;
        evTopoLink.srcPortState = srcPortState;
        evTopoLink.dstPortState = dstPortState;
        evTopoLink.reason    = reason;
        evTopoLink = evHistTopologyLink.put(evTopoLink, actn);
    }

    public void evHistTopoCluster(long dpid, long clusterIdOld,
                    long clusterIdNew, EvAction action, String reason) {
        if (evTopoCluster == null) {
            evTopoCluster = new EventHistoryTopologyCluster();
        }
        evTopoCluster.dpid         = dpid;
        evTopoCluster.clusterIdOld = clusterIdOld;
        evTopoCluster.clusterIdNew = clusterIdNew;
        evTopoCluster.reason       = reason;
        evTopoCluster = evHistTopologyCluster.put(evTopoCluster, action);
>>>>>>> e22c3f33
    }
}<|MERGE_RESOLUTION|>--- conflicted
+++ resolved
@@ -62,14 +62,9 @@
 import net.floodlightcontroller.storage.IStorageSourceListener;
 import net.floodlightcontroller.storage.OperatorPredicate;
 import net.floodlightcontroller.storage.StorageException;
-<<<<<<< HEAD
 import net.floodlightcontroller.topology.ITopologyService;
 import net.floodlightcontroller.topology.ITopologyListener;
-=======
 import net.floodlightcontroller.topology.BroadcastDomain;
-import net.floodlightcontroller.topology.ITopology;
-import net.floodlightcontroller.topology.ITopologyAware;
->>>>>>> e22c3f33
 import net.floodlightcontroller.topology.LinkInfo;
 import net.floodlightcontroller.topology.LinkTuple;
 import net.floodlightcontroller.topology.SwitchCluster;
@@ -118,15 +113,10 @@
  *
  * @author David Erickson (daviderickson@cs.stanford.edu)
  */
-<<<<<<< HEAD
 public class TopologyImpl 
         implements IOFMessageListener, IOFSwitchListener, 
                    IStorageSourceListener, ITopologyService,
                    IFloodlightModule {
-=======
-public class TopologyImpl implements IOFMessageListener, IOFSwitchListener,
-                                            IStorageSourceListener, ITopology {
->>>>>>> e22c3f33
     protected static Logger log = LoggerFactory.getLogger(TopologyImpl.class);
 
     // Names of table/fields for links in the storage API
@@ -143,22 +133,14 @@
     private static final String SWITCH_TABLE_NAME = "controller_switch";
     private static final String SWITCH_CORE_SWITCH = "core_switch";
 
-<<<<<<< HEAD
     protected IFloodlightProviderService floodlightProvider;
     protected IStorageSourceService storageSource;
     protected IRoutingEngineService routingEngine;
     protected IRestApiService restApi;
-=======
-    //
+    
     private static final String LLDP_STANDARD_DST_MAC_STRING = "01:80:c2:00:00:00";
     // BigSwitch OUI is 5C:16:C7, so 5D:16:C7 is the multicast version
     private static final String LLDP_BSN_DST_MAC_STRING = "5d:16:c7:00:00:01";
-
-
-    protected IFloodlightProvider floodlightProvider;
-    protected IStorageSource storageSource;
-    protected IRoutingEngine routingEngine;
->>>>>>> e22c3f33
 
     /**
      * Map from link to the most recent time it was verified functioning
@@ -265,27 +247,7 @@
             this.operation = operation;
         }
     }
-
-<<<<<<< HEAD
-=======
-    public TopologyImpl() {
-        this.lock = new ReentrantReadWriteLock();
-        this.updates = new LinkedBlockingQueue<Update>();
-        this.links = new HashMap<LinkTuple, LinkInfo>();
-        this.portLinks = new HashMap<SwitchPortTuple, Set<LinkTuple>>();
-        this.portBroadcastDomainLinks = new HashMap<SwitchPortTuple, Set<LinkTuple>>();
-        this.switchLinks = new HashMap<IOFSwitch, Set<LinkTuple>>();
-        this.evHistTopologySwitch =
-            new EventHistory<EventHistoryTopologySwitch>("Topology: Switch");
-        this.evHistTopologyLink =
-            new EventHistory<EventHistoryTopologyLink>("Topology: Link");
-        this.evHistTopologyCluster =
-            new EventHistory<EventHistoryTopologyCluster>("Topology: Cluster");
-
-        setControllerTLV();
-    }
-
->>>>>>> e22c3f33
+    
     private void doUpdatesThread() throws InterruptedException {
         do {
             Update update = updates.take();
@@ -327,91 +289,6 @@
         detectLoop();
     }
 
-<<<<<<< HEAD
-=======
-    public void startUp() {
-        floodlightProvider.addOFMessageListener(OFType.PACKET_IN, this);
-        floodlightProvider.addOFMessageListener(OFType.PORT_STATUS, this);
-        floodlightProvider.addOFSwitchListener(this);
-
-        ScheduledExecutorService ses = floodlightProvider.getScheduledExecutor();
-
-        Runnable lldpSendTimer = new Runnable() {
-            @Override
-            public void run() {
-                try {
-                    sendLLDPs();
-
-                    if (!shuttingDown) {
-                        ScheduledExecutorService ses =
-                            floodlightProvider.getScheduledExecutor();
-                                    ses.schedule(this, lldpFrequency,
-                                                        TimeUnit.MILLISECONDS);
-                    }
-                } catch (StorageException e) {
-                    log.error("Storage exception in LLDP send timer; " +
-                              "terminating process", e);
-                    floodlightProvider.terminate();
-                } catch (Exception e) {
-                    log.error("Exception in LLDP send timer", e);
-                }
-            }
-        };
-        ses.schedule(lldpSendTimer, 1000, TimeUnit.MILLISECONDS);
-
-        Runnable timeoutLinksTimer = new Runnable() {
-            @Override
-            public void run() {
-                log.trace("Running timeoutLinksTimer");
-                try {
-                    timeoutLinks();
-                    if (!shuttingDown) {
-                        ScheduledExecutorService ses =
-                            floodlightProvider.getScheduledExecutor();
-                        ses.schedule(this, lldpTimeout, TimeUnit.MILLISECONDS);
-                    }
-                } catch (StorageException e) {
-                    log.error("Storage exception in link timer; " +
-                              "terminating process", e);
-                    floodlightProvider.terminate();
-                } catch (Exception e) {
-                    log.error("Exception in timeoutLinksTimer", e);
-                }
-            }
-        };
-        ses.schedule(timeoutLinksTimer, 1000, TimeUnit.MILLISECONDS);
-
-        updatesThread = new Thread(new Runnable () {
-            @Override
-            public void run() {
-                while (true) {
-                    try {
-                        doUpdatesThread();
-                    } catch (InterruptedException e) {
-                        return;
-                    }
-                }
-            }}, "Topology Updates");
-        updatesThread.start();
-
-        try {
-            storageSource.addListener(SWITCH_TABLE_NAME, this);
-        }
-        catch (StorageException ex) {
-            log.error("Error in installing listener for switch table - {}", SWITCH_TABLE_NAME);
-            // floodlightProvider.terminate();  // For now, log this error and continue
-        }
-    }
-
-    protected void shutDown() {
-        shuttingDown = true;
-        floodlightProvider.removeOFSwitchListener(this);
-        floodlightProvider.removeOFMessageListener(OFType.PACKET_IN, this);
-        floodlightProvider.removeOFMessageListener(OFType.PORT_STATUS, this);
-        updatesThread.interrupt();
-    }
-
->>>>>>> e22c3f33
     /**
      *  Detect loops in the openflow clusters and construct spanning trees
      *  for broadcast
@@ -693,7 +570,7 @@
             // This is not the LLDP sent by this controller.
             // If the LLDP message has multicast bit set, then we need to broadcast
             // the packet as a regular packet.
-            Ethernet eth = IFloodlightProvider.bcStore.get(cntx, IFloodlightProvider.CONTEXT_PI_PAYLOAD);
+            Ethernet eth = IFloodlightProviderService.bcStore.get(cntx, IFloodlightProviderService.CONTEXT_PI_PAYLOAD);
             if (eth.isMulticast()) {
                 if (log.isTraceEnabled())
                     log.trace("Received a multicast LLDP packet from a different controller, allowing the packet to follow normal processing chain.");
@@ -759,15 +636,9 @@
 
     protected Command handlePacketIn(IOFSwitch sw, OFPacketIn pi,
                                      FloodlightContext cntx) {
-<<<<<<< HEAD
         Ethernet eth = 
             IFloodlightProviderService.bcStore.get(cntx, 
                                         IFloodlightProviderService.CONTEXT_PI_PAYLOAD);
-=======
-        Ethernet eth =
-            IFloodlightProvider.bcStore.get(cntx,
-                                        IFloodlightProvider.CONTEXT_PI_PAYLOAD);
->>>>>>> e22c3f33
 
         if (eth.getPayload() instanceof LLDP)  {
             String dstMacString = HexString.toHexString(eth.getDestinationMACAddress());
@@ -1701,65 +1572,10 @@
         String id = getLinkId(lt);
         storageSource.deleteRowAsync(LINK_TABLE_NAME, id);
     }
-<<<<<<< HEAD
     
     @Override
     public void addListener(ITopologyListener listener) {
         topologyAware.add(listener);
-=======
-
-    /**
-     * @param topologyAware the topologyAware to set
-     */
-    public void setTopologyAware(Set<ITopologyAware> topologyAware) {
-        // TODO make this a copy on write set or lock it somehow
-        this.topologyAware = topologyAware;
-    }
-
-    /**
-     * Register a topology aware component
-     * @param topoAwareComponent
-     */
-    public void addTopologyAware(ITopologyAware topoAwareComponent) {
-        // TODO make this a copy on write set or lock it somehow
-        this.topologyAware.add(topoAwareComponent);
-    }
-
-    /**
-     * Deregister a topology aware component
-     * @param topoAwareComponent
-     */
-    public void removeTopologyAware(ITopologyAware topoAwareComponent) {
-        // TODO make this a copy on write set or lock it somehow
-        this.topologyAware.remove(topoAwareComponent);
-    }
-
-    /**
-     * Sets the IStorageSource to use for ITology
-     * @param storageSource the storage source to use
-     */
-    public void setStorageSource(IStorageSource storageSource) {
-        this.storageSource = storageSource;
-        storageSource.createTable(LINK_TABLE_NAME, null);
-        storageSource.setTablePrimaryKeyName(LINK_TABLE_NAME, LINK_ID);
-    }
-
-    /**
-     * Gets the storage source for this ITopology
-     * @return The IStorageSource ITopology is writing to
-     */
-    public IStorageSource getStorageSource() {
-        return storageSource;
-    }
-
-    /**
-     * @param storageSource the storage source to use for persisting link info
-     */
-    public void setRoutingEngine(IRoutingEngine routingEngine) {
-        this.routingEngine = routingEngine;
-        storageSource.createTable(LINK_TABLE_NAME, null);
-        storageSource.setTablePrimaryKeyName(LINK_TABLE_NAME, LINK_ID);
->>>>>>> e22c3f33
     }
 
     @Override
@@ -1828,7 +1644,6 @@
         // Ignore delete events, the switch delete will do the right thing on it's own
     }
 
-<<<<<<< HEAD
     // IFloodlightModule classes
     
     @Override
@@ -1971,7 +1786,10 @@
         } else {
             log.error("Could not instantiate REST API");
         }
-=======
+
+        setControllerTLV();
+    }
+
     // ****************************************************
     // Topology Manager's Event History members and methods
     // ****************************************************
@@ -2034,6 +1852,5 @@
         evTopoCluster.clusterIdNew = clusterIdNew;
         evTopoCluster.reason       = reason;
         evTopoCluster = evHistTopologyCluster.put(evTopoCluster, action);
->>>>>>> e22c3f33
     }
 }