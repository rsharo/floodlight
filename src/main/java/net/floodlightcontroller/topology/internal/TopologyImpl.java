--- conflicted
+++ resolved
@@ -1044,11 +1044,10 @@
     }
 
     /**
-<<<<<<< HEAD
      * Sets the IFloodlightProvider for this TopologyImpl.
      * @param floodlightProvider the floodlightProvider to set
      */
-    public void setFloodlightProvider(IFloodlightProvider floodlightProvider) {
+    public void setFloodlightProvider(IFloodlightProviderService floodlightProvider) {
         this.floodlightProvider = floodlightProvider;
     }
     
@@ -1057,14 +1056,6 @@
         return isInternal(new SwitchPortTuple(sw, port));
     }
     
-=======
-     * Checks to see if a SwitchPortTuple is internal. A SwitchPortTuple is
-     * defined as internal if the switch is a core switch if only switches that
-     * are in the same SwitchCluster are connected to it.
-     * @param idPort The SwitchPortTuple to check
-     * @return True if it is internal, false otherwise
-     */
->>>>>>> 685162b6
     @Override
     public boolean isInternal(SwitchPortTuple idPort) {
         lock.readLock().lock();
