/**
 *    Copyright 2011, Big Switch Networks, Inc.
 *    Originally created by David Erickson, Stanford University
 *
 *    Licensed under the Apache License, Version 2.0 (the "License"); you may
 *    not use this file except in compliance with the License. You may obtain
 *    a copy of the License at
 *
 *         http://www.apache.org/licenses/LICENSE-2.0
 *
 *    Unless required by applicable law or agreed to in writing, software
 *    distributed under the License is distributed on an "AS IS" BASIS, WITHOUT
 *    WARRANTIES OR CONDITIONS OF ANY KIND, either express or implied. See the
 *    License for the specific language governing permissions and limitations
 *    under the License.
 **/

package net.floodlightcontroller.forwarding;

import java.util.ArrayList;
import java.util.Collection;
import java.util.Collections;
import java.util.HashSet;
import java.util.List;
import java.util.Map;
import java.util.Set;

import net.floodlightcontroller.core.FloodlightContext;
import net.floodlightcontroller.core.IFloodlightProviderService;
import net.floodlightcontroller.core.IOFSwitch;
import net.floodlightcontroller.core.IOFSwitchListener;
import net.floodlightcontroller.core.PortChangeType;
import net.floodlightcontroller.core.internal.IOFSwitchService;
import net.floodlightcontroller.core.module.FloodlightModuleContext;
import net.floodlightcontroller.core.module.FloodlightModuleException;
import net.floodlightcontroller.core.module.IFloodlightModule;
import net.floodlightcontroller.core.module.IFloodlightService;
import net.floodlightcontroller.core.types.NodePortTuple;
import net.floodlightcontroller.core.util.AppCookie;
import net.floodlightcontroller.debugcounter.IDebugCounterService;
import net.floodlightcontroller.devicemanager.IDevice;
import net.floodlightcontroller.devicemanager.IDeviceService;
import net.floodlightcontroller.devicemanager.SwitchPort;
import net.floodlightcontroller.linkdiscovery.ILinkDiscoveryListener;
import net.floodlightcontroller.linkdiscovery.ILinkDiscoveryService;
import net.floodlightcontroller.packet.Ethernet;
import net.floodlightcontroller.packet.IPv4;
import net.floodlightcontroller.packet.IPv6;
import net.floodlightcontroller.packet.TCP;
import net.floodlightcontroller.packet.UDP;
import net.floodlightcontroller.routing.ForwardingBase;
import net.floodlightcontroller.routing.IRoutingDecision;
import net.floodlightcontroller.routing.IRoutingDecisionChangedListener;
import net.floodlightcontroller.routing.IRoutingService;
import net.floodlightcontroller.routing.Route;
import net.floodlightcontroller.topology.ITopologyService;
import net.floodlightcontroller.util.FlowModUtils;
import net.floodlightcontroller.util.OFDPAUtils;
import net.floodlightcontroller.util.OFMessageUtils;
import net.floodlightcontroller.util.OFPortMode;
import net.floodlightcontroller.util.OFPortModeTuple;
import net.floodlightcontroller.util.ParseUtils;

import org.projectfloodlight.openflow.protocol.OFFlowMod;
import org.projectfloodlight.openflow.protocol.OFFlowModCommand;
import org.projectfloodlight.openflow.protocol.OFGroupType;
import org.projectfloodlight.openflow.protocol.OFMessage;
import org.projectfloodlight.openflow.protocol.OFPacketIn;
import org.projectfloodlight.openflow.protocol.OFPacketOut;
import org.projectfloodlight.openflow.protocol.OFPortDesc;
import org.projectfloodlight.openflow.protocol.OFVersion;
import org.projectfloodlight.openflow.protocol.action.OFAction;
import org.projectfloodlight.openflow.protocol.match.Match;
import org.projectfloodlight.openflow.protocol.match.MatchField;
import org.projectfloodlight.openflow.types.DatapathId;
import org.projectfloodlight.openflow.types.EthType;
import org.projectfloodlight.openflow.types.IPv4Address;
import org.projectfloodlight.openflow.types.IPv6Address;
import org.projectfloodlight.openflow.types.IpProtocol;
import org.projectfloodlight.openflow.types.MacAddress;
import org.projectfloodlight.openflow.types.Masked;
import org.projectfloodlight.openflow.types.OFBufferId;
import org.projectfloodlight.openflow.types.OFGroup;
import org.projectfloodlight.openflow.types.OFPort;
import org.projectfloodlight.openflow.types.OFVlanVidMatch;
import org.projectfloodlight.openflow.types.TableId;
import org.projectfloodlight.openflow.types.U64;
import org.projectfloodlight.openflow.types.VlanVid;
import org.slf4j.Logger;
import org.slf4j.LoggerFactory;

<<<<<<< HEAD
public class Forwarding extends ForwardingBase implements IFloodlightModule, IOFSwitchListener, ILinkDiscoveryListener, IRoutingDecisionChangedListener {
	protected static Logger log = LoggerFactory.getLogger(Forwarding.class);
	private final U64 DEFAULT_FORWARDING_COOKIE = AppCookie.makeCookie(FORWARDING_APP_ID, 0);

	// This mask determines how much of each cookie will contain IRoutingDecision descriptor bits.
	private final long DECISION_MASK = 0x00000000ffffffffL; // TODO: shrink this mask if you need to add more sub-fields.

	@Override
	public Command processPacketInMessage(IOFSwitch sw, OFPacketIn pi, IRoutingDecision decision, FloodlightContext cntx) {
		Ethernet eth = IFloodlightProviderService.bcStore.get(cntx, IFloodlightProviderService.CONTEXT_PI_PAYLOAD);
		// We found a routing decision (i.e. Firewall is enabled... it's the only thing that makes RoutingDecisions)
		if (decision != null) {
			if (log.isTraceEnabled()) {
				log.trace("Forwarding decision={} was made for PacketIn={}", decision.getRoutingAction().toString(), pi);
			}

			switch(decision.getRoutingAction()) {
			case NONE:
				// don't do anything
				return Command.CONTINUE;
			case FORWARD_OR_FLOOD:
			case FORWARD:
				doForwardFlow(sw, pi, decision, cntx, false);
				return Command.CONTINUE;
			case MULTICAST:
				// treat as broadcast
				doFlood(sw, pi, decision, cntx);
				return Command.CONTINUE;
			case DROP:
				doDropFlow(sw, pi, decision, cntx);
				return Command.CONTINUE;
			default:
				log.error("Unexpected decision made for this packet-in={}", pi, decision.getRoutingAction());
				return Command.CONTINUE;
			}
		} else { // No routing decision was found. Forward to destination or flood if bcast or mcast.
			if (log.isTraceEnabled()) {
				log.trace("No decision was made for PacketIn={}, forwarding", pi);
			}

			if (eth.isBroadcast() || eth.isMulticast()) {
				doFlood(sw, pi, decision, cntx);
			} else {
				doForwardFlow(sw, pi, decision, cntx, false);
			}
		}

		return Command.CONTINUE;
	}

	/**
	 * Builds a cookie that includes routing decision information.
	 *
	 * @param decision The routing decision providing a descriptor, or null
	 * @return A cookie with our app id and the required routing fields masked-in
	 */
	protected U64 makeForwardingCookie(IRoutingDecision decision) {

		int user_fields = 0;

		U64 decision_cookie = (decision == null) ? null : decision.getDescriptor();
		if (decision_cookie != null) {
			user_fields |= AppCookie.extractUser(decision_cookie) & DECISION_MASK;
		}

		// TODO: Mask in any other required fields here (e.g. link failure flowset ID)

		if (user_fields == 0) {
			return DEFAULT_FORWARDING_COOKIE;
		}
		return AppCookie.makeCookie(FORWARDING_APP_ID, user_fields);
	}

	/** Called when the handleDecisionChange is triggered by an event (routing decision was changed in firewall).
	 *  
	 *  @param eventDescriptors Collection of descriptors that should be deleted from the switch.*/
	public void routingDecisionChanged(Iterable<Masked<U64>> eventDescriptors) {
		deleteFlowsByDescriptor(eventDescriptors);
	}
	
	/**
	 * Converts a sequence of masked IRoutingDecision descriptors into masked Forwarding cookies.
	 *
	 * This generates a list of masked cookies that can then be matched in flow-mod messages.
	 *
	 * @param maskedDescriptors A sequence of masked cookies describing IRoutingDecision descriptors
	 * @return A collection of masked cookies suitable for flow-mod operations
	 */
	protected Collection<Masked<U64>> convertRoutingDecisionDescriptors(Iterable<Masked<U64>> maskedDescriptors) {
		List<Masked<U64>> result = new ArrayList<Masked<U64>>();

		for (Masked<U64> maskedDescriptor : maskedDescriptors) {
			long user_mask = AppCookie.extractUser(maskedDescriptor.getMask()) & DECISION_MASK;
			long user_value = AppCookie.extractUser(maskedDescriptor.getValue()) & user_mask;

			// TODO combine in any other cookie fields you need here.

			result.add(
					Masked.of(
							AppCookie.makeCookie(FORWARDING_APP_ID, (int)user_value),
							AppCookie.getAppFieldMask().or(U64.of(user_mask))
					)
			);
		}

		return result;
	}

	/**
	 * On all active switches, deletes all flows matching the IRoutingDecision descriptors provided
	 * as arguments.
	 *
	 * @param descriptors The descriptors and masks describing which flows to delete.
	 */
	protected void deleteFlowsByDescriptor(Iterable<Masked<U64>> descriptors) {
		Collection<Masked<U64>> masked_cookies = convertRoutingDecisionDescriptors(descriptors);

		if (masked_cookies != null && !masked_cookies.isEmpty()) {
			for (DatapathId dpid : switchService.getAllSwitchDpids()) {
				IOFSwitch sw = switchService.getActiveSwitch(dpid);
				if (sw == null) {
					continue;
				}

				// Would like to swap these for loops and only build the message set once,
				// but doing so would assume all switches are using the same OF protocol version.
				Set<OFMessage> msgs = new HashSet<OFMessage>();
				for (Masked<U64> masked_cookie : masked_cookies) {
					msgs.add(
						sw.getOFFactory().buildFlowDelete()
							.setCookie(masked_cookie.getValue())
							.setCookieMask(masked_cookie.getMask())
								.build()
						);
				}

				sw.write(msgs);
			}
		}
	}

	protected void doDropFlow(IOFSwitch sw, OFPacketIn pi, IRoutingDecision decision, FloodlightContext cntx) {
		OFPort inPort = (pi.getVersion().compareTo(OFVersion.OF_12) < 0 ? pi.getInPort() : pi.getMatch().get(MatchField.IN_PORT));
		Match m = createMatchFromPacket(sw, inPort, cntx);
		OFFlowMod.Builder fmb = sw.getOFFactory().buildFlowAdd(); // this will be a drop-flow; a flow that will not output to any ports
		List<OFAction> actions = new ArrayList<OFAction>(); // set no action to drop
		U64 cookie = makeForwardingCookie(decision);
		log.info("Droppingggg");
		fmb.setCookie(cookie)
		.setHardTimeout(FLOWMOD_DEFAULT_HARD_TIMEOUT)
		.setIdleTimeout(FLOWMOD_DEFAULT_IDLE_TIMEOUT)
		.setBufferId(OFBufferId.NO_BUFFER)
		.setMatch(m)
		.setPriority(FLOWMOD_DEFAULT_PRIORITY);

		FlowModUtils.setActions(fmb, actions, sw);

		try {
			if (log.isDebugEnabled()) {
				log.debug("write drop flow-mod sw={} match={} flow-mod={}",
						new Object[] { sw, m, fmb.build() });
			}
			boolean dampened = messageDamper.write(sw, fmb.build());
			log.debug("OFMessage dampened: {}", dampened);
		} catch (IOException e) {
			log.error("Failure writing drop flow mod", e);
		}
	}

	protected void doForwardFlow(IOFSwitch sw, OFPacketIn pi, IRoutingDecision decision, FloodlightContext cntx, boolean requestFlowRemovedNotifn) {
		OFPort inPort = (pi.getVersion().compareTo(OFVersion.OF_12) < 0 ? pi.getInPort() : pi.getMatch().get(MatchField.IN_PORT));
		IDevice dstDevice = IDeviceService.fcStore.get(cntx, IDeviceService.CONTEXT_DST_DEVICE);
		DatapathId source = sw.getId();

		if (dstDevice != null) {
			IDevice srcDevice = IDeviceService.fcStore.get(cntx, IDeviceService.CONTEXT_SRC_DEVICE);

			if (srcDevice == null) {
				log.error("No device entry found for source device. Is the device manager running? If so, report bug.");
				return;
			}

			if (FLOOD_ALL_ARP_PACKETS && 
					IFloodlightProviderService.bcStore.get(cntx, IFloodlightProviderService.CONTEXT_PI_PAYLOAD).getEtherType() 
					== EthType.ARP) {
				log.debug("ARP flows disabled in Forwarding. Flooding ARP packet");
				doFlood(sw, pi, decision, cntx);
				return;
			}

			/* Validate that the source and destination are not on the same switch port */
			boolean on_same_if = false;
			for (SwitchPort dstDap : dstDevice.getAttachmentPoints()) {
				if (sw.getId().equals(dstDap.getSwitchDPID()) && inPort.equals(dstDap.getPort())) {
					on_same_if = true;
				}
				break;
			}

			if (on_same_if) {
				log.info("Both source and destination are on the same switch/port {}/{}. Action = NOP", sw.toString(), inPort);
				return;
			}

			SwitchPort[] dstDaps = dstDevice.getAttachmentPoints();
			SwitchPort dstDap = null;

			/* 
			 * Search for the true attachment point. The true AP is
			 * not an endpoint of a link. It is a switch port w/o an
			 * associated link. Note this does not necessarily hold
			 * true for devices that 'live' between OpenFlow islands.
			 * 
			 * TODO Account for the case where a device is actually
			 * attached between islands (possibly on a non-OF switch
			 * in between two OpenFlow switches).
			 */
			for (SwitchPort ap : dstDaps) {
				if (topologyService.isEdge(ap.getSwitchDPID(), ap.getPort())) {
					dstDap = ap;
					break;
				}
			}	

			/* 
			 * This should only happen (perhaps) when the controller is
			 * actively learning a new topology and hasn't discovered
			 * all links yet, or a switch was in standalone mode and the
			 * packet in question was captured in flight on the dst point
			 * of a link.
			 */
			if (dstDap == null) {
				log.warn("Could not locate edge attachment point for device {}. Flooding packet");
				doFlood(sw, pi, decision, cntx);
				return; 
			}

			/* It's possible that we learned packed destination while it was in flight */
			if (!topologyService.isEdge(source, inPort)) {	
				log.debug("Packet destination is known, but packet was not received on an edge port (rx on {}/{}). Flooding packet", source, inPort);
				doFlood(sw, pi, decision, cntx);
				return; 
			}				

			U64 cookie = makeForwardingCookie(decision);
			Route route = routingEngineService.getRoute(source, 
					inPort,
					dstDap.getSwitchDPID(),
					dstDap.getPort(), cookie); // Cookie currently ignored. May carry useful info in the future.

			Match m = createMatchFromPacket(sw, inPort, cntx);

			if (route != null) {
				log.debug("pushRoute inPort={} route={} " +
						"destination={}:{}",
						new Object[] { inPort, route,
						dstDap.getSwitchDPID(),
						dstDap.getPort()});


				log.debug("Cretaing flow rules on the route, match rule: {}", m);
				pushRoute(route, m, pi, sw.getId(), cookie, 
						cntx, requestFlowRemovedNotifn,
						OFFlowModCommand.ADD);	
			} else {
				/* Route traverses no links --> src/dst devices on same switch */
				log.debug("Could not compute route. Devices should be on same switch src={} and dst={}", srcDevice, dstDevice);
				Route r = new Route(srcDevice.getAttachmentPoints()[0].getSwitchDPID(), dstDevice.getAttachmentPoints()[0].getSwitchDPID());
				List<NodePortTuple> path = new ArrayList<NodePortTuple>(2);
				path.add(new NodePortTuple(srcDevice.getAttachmentPoints()[0].getSwitchDPID(),
						srcDevice.getAttachmentPoints()[0].getPort()));
				path.add(new NodePortTuple(dstDevice.getAttachmentPoints()[0].getSwitchDPID(),
						dstDevice.getAttachmentPoints()[0].getPort()));
				r.setPath(path);
				pushRoute(r, m, pi, sw.getId(), cookie,
						cntx, requestFlowRemovedNotifn,
						OFFlowModCommand.ADD);
			}
		} else {
			log.debug("Destination unknown. Flooding packet");
			doFlood(sw, pi, decision, cntx);
		}
	}

	/**
	 * Instead of using the Firewall's routing decision Match, which might be as general
	 * as "in_port" and inadvertently Match packets erroneously, construct a more
	 * specific Match based on the deserialized OFPacketIn's payload, which has been 
	 * placed in the FloodlightContext already by the Controller.
	 * 
	 * @param sw, the switch on which the packet was received
	 * @param inPort, the ingress switch port on which the packet was received
	 * @param cntx, the current context which contains the deserialized packet
	 * @return a composed Match object based on the provided information
	 */
	protected Match createMatchFromPacket(IOFSwitch sw, OFPort inPort, FloodlightContext cntx) {
		// The packet in match will only contain the port number.
		// We need to add in specifics for the hosts we're routing between.
		Ethernet eth = IFloodlightProviderService.bcStore.get(cntx, IFloodlightProviderService.CONTEXT_PI_PAYLOAD);
		VlanVid vlan = VlanVid.ofVlan(eth.getVlanID());
		MacAddress srcMac = eth.getSourceMACAddress();
		MacAddress dstMac = eth.getDestinationMACAddress();

		Match.Builder mb = sw.getOFFactory().buildMatch();
		mb.setExact(MatchField.IN_PORT, inPort);

		if (FLOWMOD_DEFAULT_MATCH_MAC) {
			mb.setExact(MatchField.ETH_SRC, srcMac)
			.setExact(MatchField.ETH_DST, dstMac);
		}

		if (FLOWMOD_DEFAULT_MATCH_VLAN) {
			if (!vlan.equals(VlanVid.ZERO)) {
				mb.setExact(MatchField.VLAN_VID, OFVlanVidMatch.ofVlanVid(vlan));
			}
		}

		// TODO Detect switch type and match to create hardware-implemented flow
		if (eth.getEtherType() == EthType.IPv4) { /* shallow check for equality is okay for EthType */
			IPv4 ip = (IPv4) eth.getPayload();
			IPv4Address srcIp = ip.getSourceAddress();
			IPv4Address dstIp = ip.getDestinationAddress();

			if (FLOWMOD_DEFAULT_MATCH_IP_ADDR) {
				mb.setExact(MatchField.ETH_TYPE, EthType.IPv4)
				.setExact(MatchField.IPV4_SRC, srcIp)
				.setExact(MatchField.IPV4_DST, dstIp);
			}

			if (FLOWMOD_DEFAULT_MATCH_TRANSPORT) {
				/*
				 * Take care of the ethertype if not included earlier,
				 * since it's a prerequisite for transport ports.
				 */
				if (!FLOWMOD_DEFAULT_MATCH_IP_ADDR) {
					mb.setExact(MatchField.ETH_TYPE, EthType.IPv4);
				}

				if (ip.getProtocol().equals(IpProtocol.TCP)) {
					TCP tcp = (TCP) ip.getPayload();
					mb.setExact(MatchField.IP_PROTO, IpProtocol.TCP)
					.setExact(MatchField.TCP_SRC, tcp.getSourcePort())
					.setExact(MatchField.TCP_DST, tcp.getDestinationPort());
				} else if (ip.getProtocol().equals(IpProtocol.UDP)) {
					UDP udp = (UDP) ip.getPayload();
					mb.setExact(MatchField.IP_PROTO, IpProtocol.UDP)
					.setExact(MatchField.UDP_SRC, udp.getSourcePort())
					.setExact(MatchField.UDP_DST, udp.getDestinationPort());
				}
			}
		} else if (eth.getEtherType() == EthType.ARP) { /* shallow check for equality is okay for EthType */
			mb.setExact(MatchField.ETH_TYPE, EthType.ARP);
		} else if (eth.getEtherType() == EthType.IPv6) {
			IPv6 ip = (IPv6) eth.getPayload();
			IPv6Address srcIp = ip.getSourceAddress();
			IPv6Address dstIp = ip.getDestinationAddress();

			if (FLOWMOD_DEFAULT_MATCH_IP_ADDR) {
				mb.setExact(MatchField.ETH_TYPE, EthType.IPv6)
				.setExact(MatchField.IPV6_SRC, srcIp)
				.setExact(MatchField.IPV6_DST, dstIp);
			}

			if (FLOWMOD_DEFAULT_MATCH_TRANSPORT) {
				/*
				 * Take care of the ethertype if not included earlier,
				 * since it's a prerequisite for transport ports.
				 */
				if (!FLOWMOD_DEFAULT_MATCH_IP_ADDR) {
					mb.setExact(MatchField.ETH_TYPE, EthType.IPv6);
				}

				if (ip.getNextHeader().equals(IpProtocol.TCP)) {
					TCP tcp = (TCP) ip.getPayload();
					mb.setExact(MatchField.IP_PROTO, IpProtocol.TCP)
					.setExact(MatchField.TCP_SRC, tcp.getSourcePort())
					.setExact(MatchField.TCP_DST, tcp.getDestinationPort());
				} else if (ip.getNextHeader().equals(IpProtocol.UDP)) {
					UDP udp = (UDP) ip.getPayload();
					mb.setExact(MatchField.IP_PROTO, IpProtocol.UDP)
					.setExact(MatchField.UDP_SRC, udp.getSourcePort())
					.setExact(MatchField.UDP_DST, udp.getDestinationPort());
				}
			}
		}
		return mb.build();
	}

	/**
	 * Creates a OFPacketOut with the OFPacketIn data that is flooded on all ports unless
	 * the port is blocked, in which case the packet will be dropped.
	 * @param sw The switch that receives the OFPacketIn
	 * @param pi The OFPacketIn that came to the switch
	 * @param decision The decision that caused flooding, or null
	 * @param cntx The FloodlightContext associated with this OFPacketIn
	 */
	protected void doFlood(IOFSwitch sw, OFPacketIn pi, IRoutingDecision decision, FloodlightContext cntx) {
		OFPort inPort = (pi.getVersion().compareTo(OFVersion.OF_12) < 0 ? pi.getInPort() : pi.getMatch().get(MatchField.IN_PORT));
		// Set Action to flood
		OFPacketOut.Builder pob = sw.getOFFactory().buildPacketOut();
		List<OFAction> actions = new ArrayList<OFAction>();
		Set<OFPort> broadcastPorts = this.topologyService.getSwitchBroadcastPorts(sw.getId());

		if (broadcastPorts == null) {
			log.debug("BroadcastPorts returned null. Assuming single switch w/no links.");
			/* Must be a single-switch w/no links */
			broadcastPorts = Collections.singleton(OFPort.FLOOD);
		}

		for (OFPort p : broadcastPorts) {
			if (p.equals(inPort)) continue;
			actions.add(sw.getOFFactory().actions().output(p, Integer.MAX_VALUE));
		}
		pob.setActions(actions);
		// log.info("actions {}",actions);
		// set buffer-id, in-port and packet-data based on packet-in
		pob.setBufferId(OFBufferId.NO_BUFFER);
		pob.setInPort(inPort);
		pob.setData(pi.getData());

		try {
			if (log.isTraceEnabled()) {
				log.trace("Writing flood PacketOut switch={} packet-in={} packet-out={}",
						new Object[] {sw, pi, pob.build()});
			}
			messageDamper.write(sw, pob.build());
		} catch (IOException e) {
			log.error("Failure writing PacketOut switch={} packet-in={} packet-out={}",
					new Object[] {sw, pi, pob.build()}, e);
		}

		return;
	}

	// IFloodlightModule methods

	@Override
	public Collection<Class<? extends IFloodlightService>> getModuleServices() {
		// We don't export any services
		return null;
	}

	@Override
	public Map<Class<? extends IFloodlightService>, IFloodlightService>
	getServiceImpls() {
		// We don't have any services
		return null;
	}

	@Override
	public Collection<Class<? extends IFloodlightService>> getModuleDependencies() {
		Collection<Class<? extends IFloodlightService>> l =
				new ArrayList<Class<? extends IFloodlightService>>();
		l.add(IFloodlightProviderService.class);
		l.add(IDeviceService.class);
		l.add(IRoutingService.class);
		l.add(ITopologyService.class);
		l.add(IDebugCounterService.class);
		l.add(ILinkDiscoveryService.class);
		return l;
	}

	@Override
	public void init(FloodlightModuleContext context) throws FloodlightModuleException {
		super.init();
		this.floodlightProviderService = context.getServiceImpl(IFloodlightProviderService.class);
		this.deviceManagerService = context.getServiceImpl(IDeviceService.class);
		this.routingEngineService = context.getServiceImpl(IRoutingService.class);
		this.topologyService = context.getServiceImpl(ITopologyService.class);
		this.debugCounterService = context.getServiceImpl(IDebugCounterService.class);
		this.switchService = context.getServiceImpl(IOFSwitchService.class);
		this.linkService = context.getServiceImpl(ILinkDiscoveryService.class);

		Map<String, String> configParameters = context.getConfigParams(this);
		String tmp = configParameters.get("hard-timeout");
		if (tmp != null) {
			FLOWMOD_DEFAULT_HARD_TIMEOUT = Integer.parseInt(tmp);
			log.info("Default hard timeout set to {}.", FLOWMOD_DEFAULT_HARD_TIMEOUT);
		} else {
			log.info("Default hard timeout not configured. Using {}.", FLOWMOD_DEFAULT_HARD_TIMEOUT);
		}
		tmp = configParameters.get("idle-timeout");
		if (tmp != null) {
			FLOWMOD_DEFAULT_IDLE_TIMEOUT = Integer.parseInt(tmp);
			log.info("Default idle timeout set to {}.", FLOWMOD_DEFAULT_IDLE_TIMEOUT);
		} else {
			log.info("Default idle timeout not configured. Using {}.", FLOWMOD_DEFAULT_IDLE_TIMEOUT);
		}
		tmp = configParameters.get("priority");
		if (tmp != null) {
			FLOWMOD_DEFAULT_PRIORITY = 35777;
			log.info("Default priority set to {}.", FLOWMOD_DEFAULT_PRIORITY);
		} else {
			log.info("Default priority not configured. Using {}.", FLOWMOD_DEFAULT_PRIORITY);
		}
		tmp = configParameters.get("set-send-flow-rem-flag");
		if (tmp != null) {
			FLOWMOD_DEFAULT_SET_SEND_FLOW_REM_FLAG = Boolean.parseBoolean(tmp);
			log.info("Default flags will be set to SEND_FLOW_REM.");
		} else {
			log.info("Default flags will be empty.");
		}
		tmp = configParameters.get("match");
		if (tmp != null) {
			tmp = tmp.toLowerCase();
			if (!tmp.contains("vlan") && !tmp.contains("mac") && !tmp.contains("ip") && !tmp.contains("port")) {
				/* leave the default configuration -- blank or invalid 'match' value */
			} else {
				FLOWMOD_DEFAULT_MATCH_VLAN = tmp.contains("vlan") ? true : false;
				FLOWMOD_DEFAULT_MATCH_MAC = tmp.contains("mac") ? true : false;
				FLOWMOD_DEFAULT_MATCH_IP_ADDR = tmp.contains("ip") ? true : false;
				FLOWMOD_DEFAULT_MATCH_TRANSPORT = tmp.contains("port") ? true : false;

			}
		}
		log.info("Default flow matches set to: VLAN=" + FLOWMOD_DEFAULT_MATCH_VLAN
				+ ", MAC=" + FLOWMOD_DEFAULT_MATCH_MAC
				+ ", IP=" + FLOWMOD_DEFAULT_MATCH_IP_ADDR
				+ ", TPPT=" + FLOWMOD_DEFAULT_MATCH_TRANSPORT);

		tmp = configParameters.get("flood-arp");
		if (tmp != null) {
			tmp = tmp.toLowerCase();
			if (!tmp.contains("yes") && !tmp.contains("yep") && !tmp.contains("true") && !tmp.contains("ja") && !tmp.contains("stimmt")) {
				FLOOD_ALL_ARP_PACKETS = false;
				log.info("Not flooding ARP packets. ARP flows will be inserted for known destinations");
			} else {
				FLOOD_ALL_ARP_PACKETS = true;
				log.info("Flooding all ARP packets. No ARP flows will be inserted");
			}
		}

		tmp = configParameters.get("remove-flows-on-link-or-port-down");
		if (tmp != null) {
			REMOVE_FLOWS_ON_LINK_OR_PORT_DOWN = Boolean.parseBoolean(tmp);
		}
		if (REMOVE_FLOWS_ON_LINK_OR_PORT_DOWN) {
			log.info("Flows will be removed on link/port down events");
		} else {
			log.info("Flows will not be removed on link/port down events");
		}
	}

	@Override
	public void startUp(FloodlightModuleContext context) {
		super.startUp();
		switchService.addOFSwitchListener(this);
		routingEngineService.addRoutingDecisionChangedListener(this);

		/* Register only if we want to remove stale flows */
		if (REMOVE_FLOWS_ON_LINK_OR_PORT_DOWN) {
			linkService.addListener(this);
		}
	}

	
	
	
	
	@Override
	public void switchAdded(DatapathId switchId) {
	}

	@Override
	public void switchRemoved(DatapathId switchId) {		
	}

	@Override
	public void switchActivated(DatapathId switchId) {
		IOFSwitch sw = switchService.getSwitch(switchId);
		if (sw == null) {
			log.warn("Switch {} was activated but had no switch object in the switch service. Perhaps it quickly disconnected", switchId);
			return;
		}
		if (OFDPAUtils.isOFDPASwitch(sw)) {
			sw.write(sw.getOFFactory().buildFlowDelete()
					.setTableId(TableId.ALL)
					.build()
					);
			sw.write(sw.getOFFactory().buildGroupDelete()
					.setGroup(OFGroup.ANY)
					.setGroupType(OFGroupType.ALL)
					.build()
					);
			sw.write(sw.getOFFactory().buildGroupDelete()
					.setGroup(OFGroup.ANY)
					.setGroupType(OFGroupType.INDIRECT)
					.build()
					);
			sw.write(sw.getOFFactory().buildBarrierRequest().build());

			List<OFPortModeTuple> portModes = new ArrayList<OFPortModeTuple>();
			for (OFPortDesc p : sw.getPorts()) {
				portModes.add(OFPortModeTuple.of(p.getPortNo(), OFPortMode.ACCESS));
			}
			if (log.isWarnEnabled()) {
				log.warn("For OF-DPA switch {}, initializing VLAN {} on ports {}", new Object[] { switchId, VlanVid.ZERO, portModes});
			}
			OFDPAUtils.addLearningSwitchPrereqs(sw, VlanVid.ZERO, portModes);
		}
	}

	@Override
	public void switchPortChanged(DatapathId switchId, OFPortDesc port, PortChangeType type) {	
		/* Port down events handled via linkDiscoveryUpdate(), which passes thru all events */
	}

	@Override
	public void switchChanged(DatapathId switchId) {
	}

	@Override
	public void switchDeactivated(DatapathId switchId) {
	}

	@Override
	public void linkDiscoveryUpdate(List<LDUpdate> updateList) {
		for (LDUpdate u : updateList) {
			/* Remove flows on either side if link/port went down */
			if (u.getOperation() == UpdateOperation.LINK_REMOVED ||
					u.getOperation() == UpdateOperation.PORT_DOWN ||
					u.getOperation() == UpdateOperation.TUNNEL_PORT_REMOVED) {
				Set<OFMessage> msgs = new HashSet<OFMessage>();

				if (u.getSrc() != null && !u.getSrc().equals(DatapathId.NONE)) {
					IOFSwitch srcSw = switchService.getSwitch(u.getSrc());
					/* src side of link */
					if (srcSw != null) {
						/* flows matching on src port */
						msgs.add(srcSw.getOFFactory().buildFlowDelete()
								.setCookie(DEFAULT_FORWARDING_COOKIE)
								.setCookieMask(AppCookie.getAppFieldMask())
								.setMatch(srcSw.getOFFactory().buildMatch()
										.setExact(MatchField.IN_PORT, u.getSrcPort())
										.build())
										.build());
						/* flows outputting to src port */
						msgs.add(srcSw.getOFFactory().buildFlowDelete()
								.setCookie(DEFAULT_FORWARDING_COOKIE)
								.setCookieMask(AppCookie.getAppFieldMask())
								.setOutPort(u.getSrcPort())
								.build());
						srcSw.write(msgs);
						log.warn("{}. Removing flows to/from DPID={}, port={}", new Object[] { u.getType(), u.getSrc(), u.getSrcPort() });
					}
				}

				/* must be a link, not just a port down, if we have a dst switch */
				if (u.getDst() != null && !u.getDst().equals(DatapathId.NONE)) {
					/* dst side of link */
					IOFSwitch dstSw = switchService.getSwitch(u.getDst());
					if (dstSw != null) {
						/* flows matching on dst port */
						msgs.clear();
						msgs.add(dstSw.getOFFactory().buildFlowDelete()
								.setCookie(DEFAULT_FORWARDING_COOKIE)
								.setCookieMask(AppCookie.getAppFieldMask())
								.setMatch(dstSw.getOFFactory().buildMatch()
										.setExact(MatchField.IN_PORT, u.getDstPort())
										.build())
										.build());
						/* flows outputting to dst port */
						msgs.add(dstSw.getOFFactory().buildFlowDelete()
								.setCookie(DEFAULT_FORWARDING_COOKIE)
								.setCookieMask(AppCookie.getAppFieldMask())
								.setOutPort(u.getDstPort())
								.build());
						dstSw.write(msgs);
						log.warn("{}. Removing flows to/from DPID={}, port={}", new Object[] { u.getType(), u.getDst(), u.getDstPort() });
					}
				}
			}
		}
	}
=======
public class Forwarding extends ForwardingBase implements IFloodlightModule, IOFSwitchListener, ILinkDiscoveryListener {
    protected static Logger log = LoggerFactory.getLogger(Forwarding.class);

    @Override
    public Command processPacketInMessage(IOFSwitch sw, OFPacketIn pi, IRoutingDecision decision, FloodlightContext cntx) {
        Ethernet eth = IFloodlightProviderService.bcStore.get(cntx, IFloodlightProviderService.CONTEXT_PI_PAYLOAD);
        // We found a routing decision (i.e. Firewall is enabled... it's the only thing that makes RoutingDecisions)
        if (decision != null) {
            if (log.isTraceEnabled()) {
                log.trace("Forwarding decision={} was made for PacketIn={}", decision.getRoutingAction().toString(), pi);
            }

            switch(decision.getRoutingAction()) {
            case NONE:
                // don't do anything
                return Command.CONTINUE;
            case FORWARD_OR_FLOOD:
            case FORWARD:
                doForwardFlow(sw, pi, cntx, false);
                return Command.CONTINUE;
            case MULTICAST:
                // treat as broadcast
                doFlood(sw, pi, cntx);
                return Command.CONTINUE;
            case DROP:
                doDropFlow(sw, pi, decision, cntx);
                return Command.CONTINUE;
            default:
                log.error("Unexpected decision made for this packet-in={}", pi, decision.getRoutingAction());
                return Command.CONTINUE;
            }
        } else { // No routing decision was found. Forward to destination or flood if bcast or mcast.
            if (log.isTraceEnabled()) {
                log.trace("No decision was made for PacketIn={}, forwarding", pi);
            }

            if (eth.isBroadcast() || eth.isMulticast()) {
                doFlood(sw, pi, cntx);
            } else {
                doForwardFlow(sw, pi, cntx, false);
            }
        }

        return Command.CONTINUE;
    }

    protected void doDropFlow(IOFSwitch sw, OFPacketIn pi, IRoutingDecision decision, FloodlightContext cntx) {
        OFPort inPort = (pi.getVersion().compareTo(OFVersion.OF_12) < 0 ? pi.getInPort() : pi.getMatch().get(MatchField.IN_PORT));
        Match m = createMatchFromPacket(sw, inPort, cntx);
        OFFlowMod.Builder fmb = sw.getOFFactory().buildFlowAdd(); // this will be a drop-flow; a flow that will not output to any ports
        List<OFAction> actions = new ArrayList<OFAction>(); // set no action to drop
        U64 cookie = AppCookie.makeCookie(FORWARDING_APP_ID, 0);
        log.info("Dropping");
        fmb.setCookie(cookie)
        .setHardTimeout(FLOWMOD_DEFAULT_HARD_TIMEOUT)
        .setIdleTimeout(FLOWMOD_DEFAULT_IDLE_TIMEOUT)
        .setBufferId(OFBufferId.NO_BUFFER) 
        .setMatch(m)
        .setPriority(FLOWMOD_DEFAULT_PRIORITY);

        FlowModUtils.setActions(fmb, actions, sw);

        /* Configure for particular switch pipeline */
        if (sw.getOFFactory().getVersion().compareTo(OFVersion.OF_10) != 0) {
            fmb.setTableId(FLOWMOD_DEFAULT_TABLE_ID);
        }

        if (log.isDebugEnabled()) {
            log.debug("write drop flow-mod sw={} match={} flow-mod={}",
                    new Object[] { sw, m, fmb.build() });
        }
        boolean dampened = messageDamper.write(sw, fmb.build());
        log.debug("OFMessage dampened: {}", dampened);
    }

    protected void doForwardFlow(IOFSwitch sw, OFPacketIn pi, FloodlightContext cntx, boolean requestFlowRemovedNotifn) {
        OFPort inPort = (pi.getVersion().compareTo(OFVersion.OF_12) < 0 ? pi.getInPort() : pi.getMatch().get(MatchField.IN_PORT));
        IDevice dstDevice = IDeviceService.fcStore.get(cntx, IDeviceService.CONTEXT_DST_DEVICE);
        DatapathId source = sw.getId();

        if (dstDevice != null) {
            IDevice srcDevice = IDeviceService.fcStore.get(cntx, IDeviceService.CONTEXT_SRC_DEVICE);

            if (srcDevice == null) {
                log.error("No device entry found for source device. Is the device manager running? If so, report bug.");
                return;
            }

            if (FLOOD_ALL_ARP_PACKETS && 
                    IFloodlightProviderService.bcStore.get(cntx, IFloodlightProviderService.CONTEXT_PI_PAYLOAD).getEtherType() 
                    == EthType.ARP) {
                log.debug("ARP flows disabled in Forwarding. Flooding ARP packet");
                doFlood(sw, pi, cntx);
                return;
            }

            /* Validate that the source and destination are not on the same switch port */
            boolean on_same_if = false;
            for (SwitchPort dstDap : dstDevice.getAttachmentPoints()) {
                if (sw.getId().equals(dstDap.getNodeId()) && inPort.equals(dstDap.getPortId())) {
                    on_same_if = true;
                }
                break;
            }

            if (on_same_if) {
                log.info("Both source and destination are on the same switch/port {}/{}. Action = NOP", sw.toString(), inPort);
                return;
            }

            SwitchPort[] dstDaps = dstDevice.getAttachmentPoints();
            SwitchPort dstDap = null;

            /* 
             * Search for the true attachment point. The true AP is
             * not an endpoint of a link. It is a switch port w/o an
             * associated link. Note this does not necessarily hold
             * true for devices that 'live' between OpenFlow islands.
             * 
             * TODO Account for the case where a device is actually
             * attached between islands (possibly on a non-OF switch
             * in between two OpenFlow switches).
             */
            for (SwitchPort ap : dstDaps) {
                if (topologyService.isEdge(ap.getNodeId(), ap.getPortId())) {
                    dstDap = ap;
                    break;
                }
            }	

            /* 
             * This should only happen (perhaps) when the controller is
             * actively learning a new topology and hasn't discovered
             * all links yet, or a switch was in standalone mode and the
             * packet in question was captured in flight on the dst point
             * of a link.
             */
            if (dstDap == null) {
                log.warn("Could not locate edge attachment point for device {}. Flooding packet");
                doFlood(sw, pi, cntx);
                return; 
            }

            /* It's possible that we learned packed destination while it was in flight */
            if (!topologyService.isEdge(source, inPort)) {	
                log.debug("Packet destination is known, but packet was not received on an edge port (rx on {}/{}). Flooding packet", source, inPort);
                doFlood(sw, pi, cntx);
                return; 
            }				

            Route route = routingEngineService.getRoute(source, 
                    inPort,
                    dstDap.getNodeId(),
                    dstDap.getPortId(), U64.of(0)); //cookie = 0, i.e., default route

            Match m = createMatchFromPacket(sw, inPort, cntx);
            U64 cookie = AppCookie.makeCookie(FORWARDING_APP_ID, 0);

            if (route != null) {
                if (log.isDebugEnabled()) {
                    log.debug("pushRoute inPort={} route={} " +
                            "destination={}:{}",
                            new Object[] { inPort, route,
                                    dstDap.getNodeId(),
                                    dstDap.getPortId()});
                }


                log.debug("Cretaing flow rules on the route, match rule: {}", m);
                pushRoute(route, m, pi, sw.getId(), cookie, 
                        cntx, requestFlowRemovedNotifn,
                        OFFlowModCommand.ADD);	
            } else {
                /* Route traverses no links --> src/dst devices on same switch */
                log.debug("Could not compute route. Devices should be on same switch src={} and dst={}", srcDevice, dstDevice);
                Route r = new Route(srcDevice.getAttachmentPoints()[0].getNodeId(), dstDevice.getAttachmentPoints()[0].getNodeId());
                List<NodePortTuple> path = new ArrayList<NodePortTuple>(2);
                path.add(new NodePortTuple(srcDevice.getAttachmentPoints()[0].getNodeId(),
                        srcDevice.getAttachmentPoints()[0].getPortId()));
                path.add(new NodePortTuple(dstDevice.getAttachmentPoints()[0].getNodeId(),
                        dstDevice.getAttachmentPoints()[0].getPortId()));
                r.setPath(path);
                pushRoute(r, m, pi, sw.getId(), cookie,
                        cntx, requestFlowRemovedNotifn,
                        OFFlowModCommand.ADD);
            }
        } else {
            log.debug("Destination unknown. Flooding packet");
            doFlood(sw, pi, cntx);
        }
    }

    /**
     * Instead of using the Firewall's routing decision Match, which might be as general
     * as "in_port" and inadvertently Match packets erroneously, construct a more
     * specific Match based on the deserialized OFPacketIn's payload, which has been 
     * placed in the FloodlightContext already by the Controller.
     * 
     * @param sw, the switch on which the packet was received
     * @param inPort, the ingress switch port on which the packet was received
     * @param cntx, the current context which contains the deserialized packet
     * @return a composed Match object based on the provided information
     */
    protected Match createMatchFromPacket(IOFSwitch sw, OFPort inPort, FloodlightContext cntx) {
        // The packet in match will only contain the port number.
        // We need to add in specifics for the hosts we're routing between.
        Ethernet eth = IFloodlightProviderService.bcStore.get(cntx, IFloodlightProviderService.CONTEXT_PI_PAYLOAD);
        VlanVid vlan = VlanVid.ofVlan(eth.getVlanID());
        MacAddress srcMac = eth.getSourceMACAddress();
        MacAddress dstMac = eth.getDestinationMACAddress();

        Match.Builder mb = sw.getOFFactory().buildMatch();
        mb.setExact(MatchField.IN_PORT, inPort);

        if (FLOWMOD_DEFAULT_MATCH_MAC) {
            mb.setExact(MatchField.ETH_SRC, srcMac)
            .setExact(MatchField.ETH_DST, dstMac);
        }

        if (FLOWMOD_DEFAULT_MATCH_VLAN) {
            if (!vlan.equals(VlanVid.ZERO)) {
                mb.setExact(MatchField.VLAN_VID, OFVlanVidMatch.ofVlanVid(vlan));
            }
        }

        // TODO Detect switch type and match to create hardware-implemented flow
        if (eth.getEtherType() == EthType.IPv4) { /* shallow check for equality is okay for EthType */
            IPv4 ip = (IPv4) eth.getPayload();
            IPv4Address srcIp = ip.getSourceAddress();
            IPv4Address dstIp = ip.getDestinationAddress();

            if (FLOWMOD_DEFAULT_MATCH_IP_ADDR) {
                mb.setExact(MatchField.ETH_TYPE, EthType.IPv4)
                .setExact(MatchField.IPV4_SRC, srcIp)
                .setExact(MatchField.IPV4_DST, dstIp);
            }

            if (FLOWMOD_DEFAULT_MATCH_TRANSPORT) {
                /*
                 * Take care of the ethertype if not included earlier,
                 * since it's a prerequisite for transport ports.
                 */
                if (!FLOWMOD_DEFAULT_MATCH_IP_ADDR) {
                    mb.setExact(MatchField.ETH_TYPE, EthType.IPv4);
                }

                if (ip.getProtocol().equals(IpProtocol.TCP)) {
                    TCP tcp = (TCP) ip.getPayload();
                    mb.setExact(MatchField.IP_PROTO, IpProtocol.TCP)
                    .setExact(MatchField.TCP_SRC, tcp.getSourcePort())
                    .setExact(MatchField.TCP_DST, tcp.getDestinationPort());
                } else if (ip.getProtocol().equals(IpProtocol.UDP)) {
                    UDP udp = (UDP) ip.getPayload();
                    mb.setExact(MatchField.IP_PROTO, IpProtocol.UDP)
                    .setExact(MatchField.UDP_SRC, udp.getSourcePort())
                    .setExact(MatchField.UDP_DST, udp.getDestinationPort());
                }
            }
        } else if (eth.getEtherType() == EthType.ARP) { /* shallow check for equality is okay for EthType */
            mb.setExact(MatchField.ETH_TYPE, EthType.ARP);
        } else if (eth.getEtherType() == EthType.IPv6) {
            IPv6 ip = (IPv6) eth.getPayload();
            IPv6Address srcIp = ip.getSourceAddress();
            IPv6Address dstIp = ip.getDestinationAddress();

            if (FLOWMOD_DEFAULT_MATCH_IP_ADDR) {
                mb.setExact(MatchField.ETH_TYPE, EthType.IPv6)
                .setExact(MatchField.IPV6_SRC, srcIp)
                .setExact(MatchField.IPV6_DST, dstIp);
            }

            if (FLOWMOD_DEFAULT_MATCH_TRANSPORT) {
                /*
                 * Take care of the ethertype if not included earlier,
                 * since it's a prerequisite for transport ports.
                 */
                if (!FLOWMOD_DEFAULT_MATCH_IP_ADDR) {
                    mb.setExact(MatchField.ETH_TYPE, EthType.IPv6);
                }

                if (ip.getNextHeader().equals(IpProtocol.TCP)) {
                    TCP tcp = (TCP) ip.getPayload();
                    mb.setExact(MatchField.IP_PROTO, IpProtocol.TCP)
                    .setExact(MatchField.TCP_SRC, tcp.getSourcePort())
                    .setExact(MatchField.TCP_DST, tcp.getDestinationPort());
                } else if (ip.getNextHeader().equals(IpProtocol.UDP)) {
                    UDP udp = (UDP) ip.getPayload();
                    mb.setExact(MatchField.IP_PROTO, IpProtocol.UDP)
                    .setExact(MatchField.UDP_SRC, udp.getSourcePort())
                    .setExact(MatchField.UDP_DST, udp.getDestinationPort());
                }
            }
        }
        return mb.build();
    }

    /**
     * Creates a OFPacketOut with the OFPacketIn data that is flooded on all ports unless
     * the port is blocked, in which case the packet will be dropped.
     * @param sw The switch that receives the OFPacketIn
     * @param pi The OFPacketIn that came to the switch
     * @param cntx The FloodlightContext associated with this OFPacketIn
     */
    protected void doFlood(IOFSwitch sw, OFPacketIn pi, FloodlightContext cntx) {
        OFPort inPort = (pi.getVersion().compareTo(OFVersion.OF_12) < 0 ? pi.getInPort() : pi.getMatch().get(MatchField.IN_PORT));
        // Set Action to flood
        OFPacketOut.Builder pob = sw.getOFFactory().buildPacketOut();
        List<OFAction> actions = new ArrayList<OFAction>();
        Set<OFPort> broadcastPorts = this.topologyService.getSwitchBroadcastPorts(sw.getId());

        if (broadcastPorts.isEmpty()) {
            log.warn("No broadcast ports found. Using FLOOD output action");
            /* Must be a single-switch w/no links */
            broadcastPorts = Collections.singleton(OFPort.FLOOD);
        }

        for (OFPort p : broadcastPorts) {
            if (p.equals(inPort)) continue;
            actions.add(sw.getOFFactory().actions().output(p, Integer.MAX_VALUE));
        }
        pob.setActions(actions);
        // log.info("actions {}",actions);
        // set buffer-id, in-port and packet-data based on packet-in
        pob.setBufferId(OFBufferId.NO_BUFFER);
        OFMessageUtils.setInPort(pob, inPort);
        pob.setData(pi.getData());

        if (log.isTraceEnabled()) {
            log.trace("Writing flood PacketOut switch={} packet-in={} packet-out={}",
                    new Object[] {sw, pi, pob.build()});
        }
        messageDamper.write(sw, pob.build());

        return;
    }

    // IFloodlightModule methods

    @Override
    public Collection<Class<? extends IFloodlightService>> getModuleServices() {
        // We don't export any services
        return null;
    }

    @Override
    public Map<Class<? extends IFloodlightService>, IFloodlightService>
    getServiceImpls() {
        // We don't have any services
        return null;
    }

    @Override
    public Collection<Class<? extends IFloodlightService>> getModuleDependencies() {
        Collection<Class<? extends IFloodlightService>> l =
                new ArrayList<Class<? extends IFloodlightService>>();
        l.add(IFloodlightProviderService.class);
        l.add(IDeviceService.class);
        l.add(IRoutingService.class);
        l.add(ITopologyService.class);
        l.add(IDebugCounterService.class);
        l.add(ILinkDiscoveryService.class);
        return l;
    }

    @Override
    public void init(FloodlightModuleContext context) throws FloodlightModuleException {
        super.init();
        this.floodlightProviderService = context.getServiceImpl(IFloodlightProviderService.class);
        this.deviceManagerService = context.getServiceImpl(IDeviceService.class);
        this.routingEngineService = context.getServiceImpl(IRoutingService.class);
        this.topologyService = context.getServiceImpl(ITopologyService.class);
        this.debugCounterService = context.getServiceImpl(IDebugCounterService.class);
        this.switchService = context.getServiceImpl(IOFSwitchService.class);
        this.linkService = context.getServiceImpl(ILinkDiscoveryService.class);

        Map<String, String> configParameters = context.getConfigParams(this);
        String tmp = configParameters.get("hard-timeout");
        if (tmp != null) {
            FLOWMOD_DEFAULT_HARD_TIMEOUT = ParseUtils.parseHexOrDecInt(tmp);
            log.info("Default hard timeout set to {}.", FLOWMOD_DEFAULT_HARD_TIMEOUT);
        } else {
            log.info("Default hard timeout not configured. Using {}.", FLOWMOD_DEFAULT_HARD_TIMEOUT);
        }
        tmp = configParameters.get("idle-timeout");
        if (tmp != null) {
            FLOWMOD_DEFAULT_IDLE_TIMEOUT = ParseUtils.parseHexOrDecInt(tmp);
            log.info("Default idle timeout set to {}.", FLOWMOD_DEFAULT_IDLE_TIMEOUT);
        } else {
            log.info("Default idle timeout not configured. Using {}.", FLOWMOD_DEFAULT_IDLE_TIMEOUT);
        }
        tmp = configParameters.get("table-id");
        if (tmp != null) {
            FLOWMOD_DEFAULT_TABLE_ID = TableId.of(ParseUtils.parseHexOrDecInt(tmp));
            log.info("Default table ID set to {}.", FLOWMOD_DEFAULT_TABLE_ID);
        } else {
            log.info("Default table ID not configured. Using {}.", FLOWMOD_DEFAULT_TABLE_ID);
        }
        tmp = configParameters.get("priority");
        if (tmp != null) {
            FLOWMOD_DEFAULT_PRIORITY = ParseUtils.parseHexOrDecInt(tmp);
            log.info("Default priority set to {}.", FLOWMOD_DEFAULT_PRIORITY);
        } else {
            log.info("Default priority not configured. Using {}.", FLOWMOD_DEFAULT_PRIORITY);
        }
        tmp = configParameters.get("set-send-flow-rem-flag");
        if (tmp != null) {
            FLOWMOD_DEFAULT_SET_SEND_FLOW_REM_FLAG = Boolean.parseBoolean(tmp);
            log.info("Default flags will be set to SEND_FLOW_REM {}.", FLOWMOD_DEFAULT_SET_SEND_FLOW_REM_FLAG);
        } else {
            log.info("Default flags will be empty.");
        }
        tmp = configParameters.get("match");
        if (tmp != null) {
            tmp = tmp.toLowerCase();
            if (!tmp.contains("vlan") && !tmp.contains("mac") && !tmp.contains("ip") && !tmp.contains("port")) {
                /* leave the default configuration -- blank or invalid 'match' value */
            } else {
                FLOWMOD_DEFAULT_MATCH_VLAN = tmp.contains("vlan") ? true : false;
                FLOWMOD_DEFAULT_MATCH_MAC = tmp.contains("mac") ? true : false;
                FLOWMOD_DEFAULT_MATCH_IP_ADDR = tmp.contains("ip") ? true : false;
                FLOWMOD_DEFAULT_MATCH_TRANSPORT = tmp.contains("port") ? true : false;

            }
        }
        log.info("Default flow matches set to: VLAN=" + FLOWMOD_DEFAULT_MATCH_VLAN
                + ", MAC=" + FLOWMOD_DEFAULT_MATCH_MAC
                + ", IP=" + FLOWMOD_DEFAULT_MATCH_IP_ADDR
                + ", TPPT=" + FLOWMOD_DEFAULT_MATCH_TRANSPORT);

        tmp = configParameters.get("flood-arp");
        if (tmp != null) {
            tmp = tmp.toLowerCase();
            if (!tmp.contains("yes") && !tmp.contains("yep") && !tmp.contains("true") && !tmp.contains("ja") && !tmp.contains("stimmt")) {
                FLOOD_ALL_ARP_PACKETS = false;
                log.info("Not flooding ARP packets. ARP flows will be inserted for known destinations");
            } else {
                FLOOD_ALL_ARP_PACKETS = true;
                log.info("Flooding all ARP packets. No ARP flows will be inserted");
            }
        }

        tmp = configParameters.get("remove-flows-on-link-or-port-down");
        if (tmp != null) {
            REMOVE_FLOWS_ON_LINK_OR_PORT_DOWN = Boolean.parseBoolean(tmp);
        }
        if (REMOVE_FLOWS_ON_LINK_OR_PORT_DOWN) {
            log.info("Flows will be removed on link/port down events");
        } else {
            log.info("Flows will not be removed on link/port down events");
        }
    }

    @Override
    public void startUp(FloodlightModuleContext context) {
        super.startUp();
        switchService.addOFSwitchListener(this);

        /* Register only if we want to remove stale flows */
        if (REMOVE_FLOWS_ON_LINK_OR_PORT_DOWN) {
            linkService.addListener(this);
        }
    }

    @Override
    public void switchAdded(DatapathId switchId) {
    }

    @Override
    public void switchRemoved(DatapathId switchId) {		
    }

    @Override
    public void switchActivated(DatapathId switchId) {
        IOFSwitch sw = switchService.getSwitch(switchId);
        if (sw == null) {
            log.warn("Switch {} was activated but had no switch object in the switch service. Perhaps it quickly disconnected", switchId);
            return;
        }
        if (OFDPAUtils.isOFDPASwitch(sw)) {
            messageDamper.write(sw, sw.getOFFactory().buildFlowDelete()
                    .setTableId(TableId.ALL)
                    .build()
                    );
            messageDamper.write(sw, sw.getOFFactory().buildGroupDelete()
                    .setGroup(OFGroup.ANY)
                    .setGroupType(OFGroupType.ALL)
                    .build()
                    );
            messageDamper.write(sw, sw.getOFFactory().buildGroupDelete()
                    .setGroup(OFGroup.ANY)
                    .setGroupType(OFGroupType.INDIRECT)
                    .build()
                    );
            messageDamper.write(sw, sw.getOFFactory().buildBarrierRequest().build());

            List<OFPortModeTuple> portModes = new ArrayList<OFPortModeTuple>();
            for (OFPortDesc p : sw.getPorts()) {
                portModes.add(OFPortModeTuple.of(p.getPortNo(), OFPortMode.ACCESS));
            }
            if (log.isWarnEnabled()) {
                log.warn("For OF-DPA switch {}, initializing VLAN {} on ports {}", new Object[] { switchId, VlanVid.ZERO, portModes});
            }
            OFDPAUtils.addLearningSwitchPrereqs(sw, VlanVid.ZERO, portModes);
        }
    }

    @Override
    public void switchPortChanged(DatapathId switchId, OFPortDesc port, PortChangeType type) {	
        /* Port down events handled via linkDiscoveryUpdate(), which passes thru all events */
    }

    @Override
    public void switchChanged(DatapathId switchId) {
    }

    @Override
    public void switchDeactivated(DatapathId switchId) {
    }

    @Override
    public void linkDiscoveryUpdate(List<LDUpdate> updateList) {
        for (LDUpdate u : updateList) {
            /* Remove flows on either side if link/port went down */
            if (u.getOperation() == UpdateOperation.LINK_REMOVED ||
                    u.getOperation() == UpdateOperation.PORT_DOWN ||
                    u.getOperation() == UpdateOperation.TUNNEL_PORT_REMOVED) {
                Set<OFMessage> msgs = new HashSet<OFMessage>();

                if (u.getSrc() != null && !u.getSrc().equals(DatapathId.NONE)) {
                    IOFSwitch srcSw = switchService.getSwitch(u.getSrc());
                    /* src side of link */
                    if (srcSw != null) {
                        /* flows matching on src port */
                        msgs.add(srcSw.getOFFactory().buildFlowDelete()
                                .setCookie(AppCookie.makeCookie(FORWARDING_APP_ID, 0))
                                .setMatch(srcSw.getOFFactory().buildMatch()
                                        .setExact(MatchField.IN_PORT, u.getSrcPort())
                                        .build())
                                .build());
                        /* flows outputting to src port */
                        msgs.add(srcSw.getOFFactory().buildFlowDelete()
                                .setCookie(AppCookie.makeCookie(FORWARDING_APP_ID, 0))
                                .setOutPort(u.getSrcPort())
                                .build());
                        messageDamper.write(srcSw, msgs);
                        log.warn("{}. Removing flows to/from DPID={}, port={}", new Object[] { u.getType(), u.getSrc(), u.getSrcPort() });
                    }
                }

                /* must be a link, not just a port down, if we have a dst switch */
                if (u.getDst() != null && !u.getDst().equals(DatapathId.NONE)) {
                    /* dst side of link */
                    IOFSwitch dstSw = switchService.getSwitch(u.getDst());
                    if (dstSw != null) {
                        /* flows matching on dst port */
                        msgs.clear();
                        msgs.add(dstSw.getOFFactory().buildFlowDelete()
                                .setCookie(AppCookie.makeCookie(FORWARDING_APP_ID, 0))
                                .setMatch(dstSw.getOFFactory().buildMatch()
                                        .setExact(MatchField.IN_PORT, u.getDstPort())
                                        .build())
                                .build());
                        /* flows outputting to dst port */
                        msgs.add(dstSw.getOFFactory().buildFlowDelete()
                                .setCookie(AppCookie.makeCookie(FORWARDING_APP_ID, 0))
                                .setOutPort(u.getDstPort())
                                .build());
                        messageDamper.write(dstSw, msgs);
                        log.warn("{}. Removing flows to/from DPID={}, port={}", new Object[] { u.getType(), u.getDst(), u.getDstPort() });
                    }
                }
            }
        }
    }
>>>>>>> 8dba4b3e
}<|MERGE_RESOLUTION|>--- conflicted
+++ resolved
@@ -89,58 +89,57 @@
 import org.slf4j.Logger;
 import org.slf4j.LoggerFactory;
 
-<<<<<<< HEAD
 public class Forwarding extends ForwardingBase implements IFloodlightModule, IOFSwitchListener, ILinkDiscoveryListener, IRoutingDecisionChangedListener {
-	protected static Logger log = LoggerFactory.getLogger(Forwarding.class);
-	private final U64 DEFAULT_FORWARDING_COOKIE = AppCookie.makeCookie(FORWARDING_APP_ID, 0);
-
-	// This mask determines how much of each cookie will contain IRoutingDecision descriptor bits.
-	private final long DECISION_MASK = 0x00000000ffffffffL; // TODO: shrink this mask if you need to add more sub-fields.
-
-	@Override
-	public Command processPacketInMessage(IOFSwitch sw, OFPacketIn pi, IRoutingDecision decision, FloodlightContext cntx) {
-		Ethernet eth = IFloodlightProviderService.bcStore.get(cntx, IFloodlightProviderService.CONTEXT_PI_PAYLOAD);
-		// We found a routing decision (i.e. Firewall is enabled... it's the only thing that makes RoutingDecisions)
-		if (decision != null) {
-			if (log.isTraceEnabled()) {
-				log.trace("Forwarding decision={} was made for PacketIn={}", decision.getRoutingAction().toString(), pi);
-			}
-
-			switch(decision.getRoutingAction()) {
-			case NONE:
-				// don't do anything
-				return Command.CONTINUE;
-			case FORWARD_OR_FLOOD:
-			case FORWARD:
-				doForwardFlow(sw, pi, decision, cntx, false);
-				return Command.CONTINUE;
-			case MULTICAST:
-				// treat as broadcast
-				doFlood(sw, pi, decision, cntx);
-				return Command.CONTINUE;
-			case DROP:
-				doDropFlow(sw, pi, decision, cntx);
-				return Command.CONTINUE;
-			default:
-				log.error("Unexpected decision made for this packet-in={}", pi, decision.getRoutingAction());
-				return Command.CONTINUE;
-			}
-		} else { // No routing decision was found. Forward to destination or flood if bcast or mcast.
-			if (log.isTraceEnabled()) {
-				log.trace("No decision was made for PacketIn={}, forwarding", pi);
-			}
-
-			if (eth.isBroadcast() || eth.isMulticast()) {
-				doFlood(sw, pi, decision, cntx);
-			} else {
-				doForwardFlow(sw, pi, decision, cntx, false);
-			}
-		}
-
-		return Command.CONTINUE;
-	}
-
-	/**
+    protected static Logger log = LoggerFactory.getLogger(Forwarding.class);
+    private final U64 DEFAULT_FORWARDING_COOKIE = AppCookie.makeCookie(FORWARDING_APP_ID, 0);
+    
+    // This mask determines how much of each cookie will contain IRoutingDecision descriptor bits.
+ 	private final long DECISION_MASK = 0x00000000ffffffffL; // TODO: shrink this mask if you need to add more sub-fields.
+    
+    @Override
+    public Command processPacketInMessage(IOFSwitch sw, OFPacketIn pi, IRoutingDecision decision, FloodlightContext cntx) {
+        Ethernet eth = IFloodlightProviderService.bcStore.get(cntx, IFloodlightProviderService.CONTEXT_PI_PAYLOAD);
+        // We found a routing decision (i.e. Firewall is enabled... it's the only thing that makes RoutingDecisions)
+        if (decision != null) {
+            if (log.isTraceEnabled()) {
+                log.trace("Forwarding decision={} was made for PacketIn={}", decision.getRoutingAction().toString(), pi);
+            }
+
+            switch(decision.getRoutingAction()) {
+            case NONE:
+                // don't do anything
+                return Command.CONTINUE;
+            case FORWARD_OR_FLOOD:
+            case FORWARD:
+            	doForwardFlow(sw, pi, decision, cntx, false);
+                return Command.CONTINUE;
+            case MULTICAST:
+                // treat as broadcast
+                doFlood(sw, pi, decision, cntx);
+                return Command.CONTINUE;
+            case DROP:
+                doDropFlow(sw, pi, decision, cntx);
+                return Command.CONTINUE;
+            default:
+                log.error("Unexpected decision made for this packet-in={}", pi, decision.getRoutingAction());
+                return Command.CONTINUE;
+            }
+        } else { // No routing decision was found. Forward to destination or flood if bcast or mcast.
+            if (log.isTraceEnabled()) {
+                log.trace("No decision was made for PacketIn={}, forwarding", pi);
+            }
+
+            if (eth.isBroadcast() || eth.isMulticast()) {
+                doFlood(sw, pi, decision, cntx);
+            } else {
+                doForwardFlow(sw, pi, decision, cntx, false);
+            }
+        }
+
+        return Command.CONTINUE;
+    }
+    
+    /**
 	 * Builds a cookie that includes routing decision information.
 	 *
 	 * @param decision The routing decision providing a descriptor, or null
@@ -231,592 +230,13 @@
 		}
 	}
 
-	protected void doDropFlow(IOFSwitch sw, OFPacketIn pi, IRoutingDecision decision, FloodlightContext cntx) {
-		OFPort inPort = (pi.getVersion().compareTo(OFVersion.OF_12) < 0 ? pi.getInPort() : pi.getMatch().get(MatchField.IN_PORT));
-		Match m = createMatchFromPacket(sw, inPort, cntx);
-		OFFlowMod.Builder fmb = sw.getOFFactory().buildFlowAdd(); // this will be a drop-flow; a flow that will not output to any ports
-		List<OFAction> actions = new ArrayList<OFAction>(); // set no action to drop
-		U64 cookie = makeForwardingCookie(decision);
-		log.info("Droppingggg");
-		fmb.setCookie(cookie)
-		.setHardTimeout(FLOWMOD_DEFAULT_HARD_TIMEOUT)
-		.setIdleTimeout(FLOWMOD_DEFAULT_IDLE_TIMEOUT)
-		.setBufferId(OFBufferId.NO_BUFFER)
-		.setMatch(m)
-		.setPriority(FLOWMOD_DEFAULT_PRIORITY);
-
-		FlowModUtils.setActions(fmb, actions, sw);
-
-		try {
-			if (log.isDebugEnabled()) {
-				log.debug("write drop flow-mod sw={} match={} flow-mod={}",
-						new Object[] { sw, m, fmb.build() });
-			}
-			boolean dampened = messageDamper.write(sw, fmb.build());
-			log.debug("OFMessage dampened: {}", dampened);
-		} catch (IOException e) {
-			log.error("Failure writing drop flow mod", e);
-		}
-	}
-
-	protected void doForwardFlow(IOFSwitch sw, OFPacketIn pi, IRoutingDecision decision, FloodlightContext cntx, boolean requestFlowRemovedNotifn) {
-		OFPort inPort = (pi.getVersion().compareTo(OFVersion.OF_12) < 0 ? pi.getInPort() : pi.getMatch().get(MatchField.IN_PORT));
-		IDevice dstDevice = IDeviceService.fcStore.get(cntx, IDeviceService.CONTEXT_DST_DEVICE);
-		DatapathId source = sw.getId();
-
-		if (dstDevice != null) {
-			IDevice srcDevice = IDeviceService.fcStore.get(cntx, IDeviceService.CONTEXT_SRC_DEVICE);
-
-			if (srcDevice == null) {
-				log.error("No device entry found for source device. Is the device manager running? If so, report bug.");
-				return;
-			}
-
-			if (FLOOD_ALL_ARP_PACKETS && 
-					IFloodlightProviderService.bcStore.get(cntx, IFloodlightProviderService.CONTEXT_PI_PAYLOAD).getEtherType() 
-					== EthType.ARP) {
-				log.debug("ARP flows disabled in Forwarding. Flooding ARP packet");
-				doFlood(sw, pi, decision, cntx);
-				return;
-			}
-
-			/* Validate that the source and destination are not on the same switch port */
-			boolean on_same_if = false;
-			for (SwitchPort dstDap : dstDevice.getAttachmentPoints()) {
-				if (sw.getId().equals(dstDap.getSwitchDPID()) && inPort.equals(dstDap.getPort())) {
-					on_same_if = true;
-				}
-				break;
-			}
-
-			if (on_same_if) {
-				log.info("Both source and destination are on the same switch/port {}/{}. Action = NOP", sw.toString(), inPort);
-				return;
-			}
-
-			SwitchPort[] dstDaps = dstDevice.getAttachmentPoints();
-			SwitchPort dstDap = null;
-
-			/* 
-			 * Search for the true attachment point. The true AP is
-			 * not an endpoint of a link. It is a switch port w/o an
-			 * associated link. Note this does not necessarily hold
-			 * true for devices that 'live' between OpenFlow islands.
-			 * 
-			 * TODO Account for the case where a device is actually
-			 * attached between islands (possibly on a non-OF switch
-			 * in between two OpenFlow switches).
-			 */
-			for (SwitchPort ap : dstDaps) {
-				if (topologyService.isEdge(ap.getSwitchDPID(), ap.getPort())) {
-					dstDap = ap;
-					break;
-				}
-			}	
-
-			/* 
-			 * This should only happen (perhaps) when the controller is
-			 * actively learning a new topology and hasn't discovered
-			 * all links yet, or a switch was in standalone mode and the
-			 * packet in question was captured in flight on the dst point
-			 * of a link.
-			 */
-			if (dstDap == null) {
-				log.warn("Could not locate edge attachment point for device {}. Flooding packet");
-				doFlood(sw, pi, decision, cntx);
-				return; 
-			}
-
-			/* It's possible that we learned packed destination while it was in flight */
-			if (!topologyService.isEdge(source, inPort)) {	
-				log.debug("Packet destination is known, but packet was not received on an edge port (rx on {}/{}). Flooding packet", source, inPort);
-				doFlood(sw, pi, decision, cntx);
-				return; 
-			}				
-
-			U64 cookie = makeForwardingCookie(decision);
-			Route route = routingEngineService.getRoute(source, 
-					inPort,
-					dstDap.getSwitchDPID(),
-					dstDap.getPort(), cookie); // Cookie currently ignored. May carry useful info in the future.
-
-			Match m = createMatchFromPacket(sw, inPort, cntx);
-
-			if (route != null) {
-				log.debug("pushRoute inPort={} route={} " +
-						"destination={}:{}",
-						new Object[] { inPort, route,
-						dstDap.getSwitchDPID(),
-						dstDap.getPort()});
-
-
-				log.debug("Cretaing flow rules on the route, match rule: {}", m);
-				pushRoute(route, m, pi, sw.getId(), cookie, 
-						cntx, requestFlowRemovedNotifn,
-						OFFlowModCommand.ADD);	
-			} else {
-				/* Route traverses no links --> src/dst devices on same switch */
-				log.debug("Could not compute route. Devices should be on same switch src={} and dst={}", srcDevice, dstDevice);
-				Route r = new Route(srcDevice.getAttachmentPoints()[0].getSwitchDPID(), dstDevice.getAttachmentPoints()[0].getSwitchDPID());
-				List<NodePortTuple> path = new ArrayList<NodePortTuple>(2);
-				path.add(new NodePortTuple(srcDevice.getAttachmentPoints()[0].getSwitchDPID(),
-						srcDevice.getAttachmentPoints()[0].getPort()));
-				path.add(new NodePortTuple(dstDevice.getAttachmentPoints()[0].getSwitchDPID(),
-						dstDevice.getAttachmentPoints()[0].getPort()));
-				r.setPath(path);
-				pushRoute(r, m, pi, sw.getId(), cookie,
-						cntx, requestFlowRemovedNotifn,
-						OFFlowModCommand.ADD);
-			}
-		} else {
-			log.debug("Destination unknown. Flooding packet");
-			doFlood(sw, pi, decision, cntx);
-		}
-	}
-
-	/**
-	 * Instead of using the Firewall's routing decision Match, which might be as general
-	 * as "in_port" and inadvertently Match packets erroneously, construct a more
-	 * specific Match based on the deserialized OFPacketIn's payload, which has been 
-	 * placed in the FloodlightContext already by the Controller.
-	 * 
-	 * @param sw, the switch on which the packet was received
-	 * @param inPort, the ingress switch port on which the packet was received
-	 * @param cntx, the current context which contains the deserialized packet
-	 * @return a composed Match object based on the provided information
-	 */
-	protected Match createMatchFromPacket(IOFSwitch sw, OFPort inPort, FloodlightContext cntx) {
-		// The packet in match will only contain the port number.
-		// We need to add in specifics for the hosts we're routing between.
-		Ethernet eth = IFloodlightProviderService.bcStore.get(cntx, IFloodlightProviderService.CONTEXT_PI_PAYLOAD);
-		VlanVid vlan = VlanVid.ofVlan(eth.getVlanID());
-		MacAddress srcMac = eth.getSourceMACAddress();
-		MacAddress dstMac = eth.getDestinationMACAddress();
-
-		Match.Builder mb = sw.getOFFactory().buildMatch();
-		mb.setExact(MatchField.IN_PORT, inPort);
-
-		if (FLOWMOD_DEFAULT_MATCH_MAC) {
-			mb.setExact(MatchField.ETH_SRC, srcMac)
-			.setExact(MatchField.ETH_DST, dstMac);
-		}
-
-		if (FLOWMOD_DEFAULT_MATCH_VLAN) {
-			if (!vlan.equals(VlanVid.ZERO)) {
-				mb.setExact(MatchField.VLAN_VID, OFVlanVidMatch.ofVlanVid(vlan));
-			}
-		}
-
-		// TODO Detect switch type and match to create hardware-implemented flow
-		if (eth.getEtherType() == EthType.IPv4) { /* shallow check for equality is okay for EthType */
-			IPv4 ip = (IPv4) eth.getPayload();
-			IPv4Address srcIp = ip.getSourceAddress();
-			IPv4Address dstIp = ip.getDestinationAddress();
-
-			if (FLOWMOD_DEFAULT_MATCH_IP_ADDR) {
-				mb.setExact(MatchField.ETH_TYPE, EthType.IPv4)
-				.setExact(MatchField.IPV4_SRC, srcIp)
-				.setExact(MatchField.IPV4_DST, dstIp);
-			}
-
-			if (FLOWMOD_DEFAULT_MATCH_TRANSPORT) {
-				/*
-				 * Take care of the ethertype if not included earlier,
-				 * since it's a prerequisite for transport ports.
-				 */
-				if (!FLOWMOD_DEFAULT_MATCH_IP_ADDR) {
-					mb.setExact(MatchField.ETH_TYPE, EthType.IPv4);
-				}
-
-				if (ip.getProtocol().equals(IpProtocol.TCP)) {
-					TCP tcp = (TCP) ip.getPayload();
-					mb.setExact(MatchField.IP_PROTO, IpProtocol.TCP)
-					.setExact(MatchField.TCP_SRC, tcp.getSourcePort())
-					.setExact(MatchField.TCP_DST, tcp.getDestinationPort());
-				} else if (ip.getProtocol().equals(IpProtocol.UDP)) {
-					UDP udp = (UDP) ip.getPayload();
-					mb.setExact(MatchField.IP_PROTO, IpProtocol.UDP)
-					.setExact(MatchField.UDP_SRC, udp.getSourcePort())
-					.setExact(MatchField.UDP_DST, udp.getDestinationPort());
-				}
-			}
-		} else if (eth.getEtherType() == EthType.ARP) { /* shallow check for equality is okay for EthType */
-			mb.setExact(MatchField.ETH_TYPE, EthType.ARP);
-		} else if (eth.getEtherType() == EthType.IPv6) {
-			IPv6 ip = (IPv6) eth.getPayload();
-			IPv6Address srcIp = ip.getSourceAddress();
-			IPv6Address dstIp = ip.getDestinationAddress();
-
-			if (FLOWMOD_DEFAULT_MATCH_IP_ADDR) {
-				mb.setExact(MatchField.ETH_TYPE, EthType.IPv6)
-				.setExact(MatchField.IPV6_SRC, srcIp)
-				.setExact(MatchField.IPV6_DST, dstIp);
-			}
-
-			if (FLOWMOD_DEFAULT_MATCH_TRANSPORT) {
-				/*
-				 * Take care of the ethertype if not included earlier,
-				 * since it's a prerequisite for transport ports.
-				 */
-				if (!FLOWMOD_DEFAULT_MATCH_IP_ADDR) {
-					mb.setExact(MatchField.ETH_TYPE, EthType.IPv6);
-				}
-
-				if (ip.getNextHeader().equals(IpProtocol.TCP)) {
-					TCP tcp = (TCP) ip.getPayload();
-					mb.setExact(MatchField.IP_PROTO, IpProtocol.TCP)
-					.setExact(MatchField.TCP_SRC, tcp.getSourcePort())
-					.setExact(MatchField.TCP_DST, tcp.getDestinationPort());
-				} else if (ip.getNextHeader().equals(IpProtocol.UDP)) {
-					UDP udp = (UDP) ip.getPayload();
-					mb.setExact(MatchField.IP_PROTO, IpProtocol.UDP)
-					.setExact(MatchField.UDP_SRC, udp.getSourcePort())
-					.setExact(MatchField.UDP_DST, udp.getDestinationPort());
-				}
-			}
-		}
-		return mb.build();
-	}
-
-	/**
-	 * Creates a OFPacketOut with the OFPacketIn data that is flooded on all ports unless
-	 * the port is blocked, in which case the packet will be dropped.
-	 * @param sw The switch that receives the OFPacketIn
-	 * @param pi The OFPacketIn that came to the switch
-	 * @param decision The decision that caused flooding, or null
-	 * @param cntx The FloodlightContext associated with this OFPacketIn
-	 */
-	protected void doFlood(IOFSwitch sw, OFPacketIn pi, IRoutingDecision decision, FloodlightContext cntx) {
-		OFPort inPort = (pi.getVersion().compareTo(OFVersion.OF_12) < 0 ? pi.getInPort() : pi.getMatch().get(MatchField.IN_PORT));
-		// Set Action to flood
-		OFPacketOut.Builder pob = sw.getOFFactory().buildPacketOut();
-		List<OFAction> actions = new ArrayList<OFAction>();
-		Set<OFPort> broadcastPorts = this.topologyService.getSwitchBroadcastPorts(sw.getId());
-
-		if (broadcastPorts == null) {
-			log.debug("BroadcastPorts returned null. Assuming single switch w/no links.");
-			/* Must be a single-switch w/no links */
-			broadcastPorts = Collections.singleton(OFPort.FLOOD);
-		}
-
-		for (OFPort p : broadcastPorts) {
-			if (p.equals(inPort)) continue;
-			actions.add(sw.getOFFactory().actions().output(p, Integer.MAX_VALUE));
-		}
-		pob.setActions(actions);
-		// log.info("actions {}",actions);
-		// set buffer-id, in-port and packet-data based on packet-in
-		pob.setBufferId(OFBufferId.NO_BUFFER);
-		pob.setInPort(inPort);
-		pob.setData(pi.getData());
-
-		try {
-			if (log.isTraceEnabled()) {
-				log.trace("Writing flood PacketOut switch={} packet-in={} packet-out={}",
-						new Object[] {sw, pi, pob.build()});
-			}
-			messageDamper.write(sw, pob.build());
-		} catch (IOException e) {
-			log.error("Failure writing PacketOut switch={} packet-in={} packet-out={}",
-					new Object[] {sw, pi, pob.build()}, e);
-		}
-
-		return;
-	}
-
-	// IFloodlightModule methods
-
-	@Override
-	public Collection<Class<? extends IFloodlightService>> getModuleServices() {
-		// We don't export any services
-		return null;
-	}
-
-	@Override
-	public Map<Class<? extends IFloodlightService>, IFloodlightService>
-	getServiceImpls() {
-		// We don't have any services
-		return null;
-	}
-
-	@Override
-	public Collection<Class<? extends IFloodlightService>> getModuleDependencies() {
-		Collection<Class<? extends IFloodlightService>> l =
-				new ArrayList<Class<? extends IFloodlightService>>();
-		l.add(IFloodlightProviderService.class);
-		l.add(IDeviceService.class);
-		l.add(IRoutingService.class);
-		l.add(ITopologyService.class);
-		l.add(IDebugCounterService.class);
-		l.add(ILinkDiscoveryService.class);
-		return l;
-	}
-
-	@Override
-	public void init(FloodlightModuleContext context) throws FloodlightModuleException {
-		super.init();
-		this.floodlightProviderService = context.getServiceImpl(IFloodlightProviderService.class);
-		this.deviceManagerService = context.getServiceImpl(IDeviceService.class);
-		this.routingEngineService = context.getServiceImpl(IRoutingService.class);
-		this.topologyService = context.getServiceImpl(ITopologyService.class);
-		this.debugCounterService = context.getServiceImpl(IDebugCounterService.class);
-		this.switchService = context.getServiceImpl(IOFSwitchService.class);
-		this.linkService = context.getServiceImpl(ILinkDiscoveryService.class);
-
-		Map<String, String> configParameters = context.getConfigParams(this);
-		String tmp = configParameters.get("hard-timeout");
-		if (tmp != null) {
-			FLOWMOD_DEFAULT_HARD_TIMEOUT = Integer.parseInt(tmp);
-			log.info("Default hard timeout set to {}.", FLOWMOD_DEFAULT_HARD_TIMEOUT);
-		} else {
-			log.info("Default hard timeout not configured. Using {}.", FLOWMOD_DEFAULT_HARD_TIMEOUT);
-		}
-		tmp = configParameters.get("idle-timeout");
-		if (tmp != null) {
-			FLOWMOD_DEFAULT_IDLE_TIMEOUT = Integer.parseInt(tmp);
-			log.info("Default idle timeout set to {}.", FLOWMOD_DEFAULT_IDLE_TIMEOUT);
-		} else {
-			log.info("Default idle timeout not configured. Using {}.", FLOWMOD_DEFAULT_IDLE_TIMEOUT);
-		}
-		tmp = configParameters.get("priority");
-		if (tmp != null) {
-			FLOWMOD_DEFAULT_PRIORITY = 35777;
-			log.info("Default priority set to {}.", FLOWMOD_DEFAULT_PRIORITY);
-		} else {
-			log.info("Default priority not configured. Using {}.", FLOWMOD_DEFAULT_PRIORITY);
-		}
-		tmp = configParameters.get("set-send-flow-rem-flag");
-		if (tmp != null) {
-			FLOWMOD_DEFAULT_SET_SEND_FLOW_REM_FLAG = Boolean.parseBoolean(tmp);
-			log.info("Default flags will be set to SEND_FLOW_REM.");
-		} else {
-			log.info("Default flags will be empty.");
-		}
-		tmp = configParameters.get("match");
-		if (tmp != null) {
-			tmp = tmp.toLowerCase();
-			if (!tmp.contains("vlan") && !tmp.contains("mac") && !tmp.contains("ip") && !tmp.contains("port")) {
-				/* leave the default configuration -- blank or invalid 'match' value */
-			} else {
-				FLOWMOD_DEFAULT_MATCH_VLAN = tmp.contains("vlan") ? true : false;
-				FLOWMOD_DEFAULT_MATCH_MAC = tmp.contains("mac") ? true : false;
-				FLOWMOD_DEFAULT_MATCH_IP_ADDR = tmp.contains("ip") ? true : false;
-				FLOWMOD_DEFAULT_MATCH_TRANSPORT = tmp.contains("port") ? true : false;
-
-			}
-		}
-		log.info("Default flow matches set to: VLAN=" + FLOWMOD_DEFAULT_MATCH_VLAN
-				+ ", MAC=" + FLOWMOD_DEFAULT_MATCH_MAC
-				+ ", IP=" + FLOWMOD_DEFAULT_MATCH_IP_ADDR
-				+ ", TPPT=" + FLOWMOD_DEFAULT_MATCH_TRANSPORT);
-
-		tmp = configParameters.get("flood-arp");
-		if (tmp != null) {
-			tmp = tmp.toLowerCase();
-			if (!tmp.contains("yes") && !tmp.contains("yep") && !tmp.contains("true") && !tmp.contains("ja") && !tmp.contains("stimmt")) {
-				FLOOD_ALL_ARP_PACKETS = false;
-				log.info("Not flooding ARP packets. ARP flows will be inserted for known destinations");
-			} else {
-				FLOOD_ALL_ARP_PACKETS = true;
-				log.info("Flooding all ARP packets. No ARP flows will be inserted");
-			}
-		}
-
-		tmp = configParameters.get("remove-flows-on-link-or-port-down");
-		if (tmp != null) {
-			REMOVE_FLOWS_ON_LINK_OR_PORT_DOWN = Boolean.parseBoolean(tmp);
-		}
-		if (REMOVE_FLOWS_ON_LINK_OR_PORT_DOWN) {
-			log.info("Flows will be removed on link/port down events");
-		} else {
-			log.info("Flows will not be removed on link/port down events");
-		}
-	}
-
-	@Override
-	public void startUp(FloodlightModuleContext context) {
-		super.startUp();
-		switchService.addOFSwitchListener(this);
-		routingEngineService.addRoutingDecisionChangedListener(this);
-
-		/* Register only if we want to remove stale flows */
-		if (REMOVE_FLOWS_ON_LINK_OR_PORT_DOWN) {
-			linkService.addListener(this);
-		}
-	}
-
-	
-	
-	
-	
-	@Override
-	public void switchAdded(DatapathId switchId) {
-	}
-
-	@Override
-	public void switchRemoved(DatapathId switchId) {		
-	}
-
-	@Override
-	public void switchActivated(DatapathId switchId) {
-		IOFSwitch sw = switchService.getSwitch(switchId);
-		if (sw == null) {
-			log.warn("Switch {} was activated but had no switch object in the switch service. Perhaps it quickly disconnected", switchId);
-			return;
-		}
-		if (OFDPAUtils.isOFDPASwitch(sw)) {
-			sw.write(sw.getOFFactory().buildFlowDelete()
-					.setTableId(TableId.ALL)
-					.build()
-					);
-			sw.write(sw.getOFFactory().buildGroupDelete()
-					.setGroup(OFGroup.ANY)
-					.setGroupType(OFGroupType.ALL)
-					.build()
-					);
-			sw.write(sw.getOFFactory().buildGroupDelete()
-					.setGroup(OFGroup.ANY)
-					.setGroupType(OFGroupType.INDIRECT)
-					.build()
-					);
-			sw.write(sw.getOFFactory().buildBarrierRequest().build());
-
-			List<OFPortModeTuple> portModes = new ArrayList<OFPortModeTuple>();
-			for (OFPortDesc p : sw.getPorts()) {
-				portModes.add(OFPortModeTuple.of(p.getPortNo(), OFPortMode.ACCESS));
-			}
-			if (log.isWarnEnabled()) {
-				log.warn("For OF-DPA switch {}, initializing VLAN {} on ports {}", new Object[] { switchId, VlanVid.ZERO, portModes});
-			}
-			OFDPAUtils.addLearningSwitchPrereqs(sw, VlanVid.ZERO, portModes);
-		}
-	}
-
-	@Override
-	public void switchPortChanged(DatapathId switchId, OFPortDesc port, PortChangeType type) {	
-		/* Port down events handled via linkDiscoveryUpdate(), which passes thru all events */
-	}
-
-	@Override
-	public void switchChanged(DatapathId switchId) {
-	}
-
-	@Override
-	public void switchDeactivated(DatapathId switchId) {
-	}
-
-	@Override
-	public void linkDiscoveryUpdate(List<LDUpdate> updateList) {
-		for (LDUpdate u : updateList) {
-			/* Remove flows on either side if link/port went down */
-			if (u.getOperation() == UpdateOperation.LINK_REMOVED ||
-					u.getOperation() == UpdateOperation.PORT_DOWN ||
-					u.getOperation() == UpdateOperation.TUNNEL_PORT_REMOVED) {
-				Set<OFMessage> msgs = new HashSet<OFMessage>();
-
-				if (u.getSrc() != null && !u.getSrc().equals(DatapathId.NONE)) {
-					IOFSwitch srcSw = switchService.getSwitch(u.getSrc());
-					/* src side of link */
-					if (srcSw != null) {
-						/* flows matching on src port */
-						msgs.add(srcSw.getOFFactory().buildFlowDelete()
-								.setCookie(DEFAULT_FORWARDING_COOKIE)
-								.setCookieMask(AppCookie.getAppFieldMask())
-								.setMatch(srcSw.getOFFactory().buildMatch()
-										.setExact(MatchField.IN_PORT, u.getSrcPort())
-										.build())
-										.build());
-						/* flows outputting to src port */
-						msgs.add(srcSw.getOFFactory().buildFlowDelete()
-								.setCookie(DEFAULT_FORWARDING_COOKIE)
-								.setCookieMask(AppCookie.getAppFieldMask())
-								.setOutPort(u.getSrcPort())
-								.build());
-						srcSw.write(msgs);
-						log.warn("{}. Removing flows to/from DPID={}, port={}", new Object[] { u.getType(), u.getSrc(), u.getSrcPort() });
-					}
-				}
-
-				/* must be a link, not just a port down, if we have a dst switch */
-				if (u.getDst() != null && !u.getDst().equals(DatapathId.NONE)) {
-					/* dst side of link */
-					IOFSwitch dstSw = switchService.getSwitch(u.getDst());
-					if (dstSw != null) {
-						/* flows matching on dst port */
-						msgs.clear();
-						msgs.add(dstSw.getOFFactory().buildFlowDelete()
-								.setCookie(DEFAULT_FORWARDING_COOKIE)
-								.setCookieMask(AppCookie.getAppFieldMask())
-								.setMatch(dstSw.getOFFactory().buildMatch()
-										.setExact(MatchField.IN_PORT, u.getDstPort())
-										.build())
-										.build());
-						/* flows outputting to dst port */
-						msgs.add(dstSw.getOFFactory().buildFlowDelete()
-								.setCookie(DEFAULT_FORWARDING_COOKIE)
-								.setCookieMask(AppCookie.getAppFieldMask())
-								.setOutPort(u.getDstPort())
-								.build());
-						dstSw.write(msgs);
-						log.warn("{}. Removing flows to/from DPID={}, port={}", new Object[] { u.getType(), u.getDst(), u.getDstPort() });
-					}
-				}
-			}
-		}
-	}
-=======
-public class Forwarding extends ForwardingBase implements IFloodlightModule, IOFSwitchListener, ILinkDiscoveryListener {
-    protected static Logger log = LoggerFactory.getLogger(Forwarding.class);
-
-    @Override
-    public Command processPacketInMessage(IOFSwitch sw, OFPacketIn pi, IRoutingDecision decision, FloodlightContext cntx) {
-        Ethernet eth = IFloodlightProviderService.bcStore.get(cntx, IFloodlightProviderService.CONTEXT_PI_PAYLOAD);
-        // We found a routing decision (i.e. Firewall is enabled... it's the only thing that makes RoutingDecisions)
-        if (decision != null) {
-            if (log.isTraceEnabled()) {
-                log.trace("Forwarding decision={} was made for PacketIn={}", decision.getRoutingAction().toString(), pi);
-            }
-
-            switch(decision.getRoutingAction()) {
-            case NONE:
-                // don't do anything
-                return Command.CONTINUE;
-            case FORWARD_OR_FLOOD:
-            case FORWARD:
-                doForwardFlow(sw, pi, cntx, false);
-                return Command.CONTINUE;
-            case MULTICAST:
-                // treat as broadcast
-                doFlood(sw, pi, cntx);
-                return Command.CONTINUE;
-            case DROP:
-                doDropFlow(sw, pi, decision, cntx);
-                return Command.CONTINUE;
-            default:
-                log.error("Unexpected decision made for this packet-in={}", pi, decision.getRoutingAction());
-                return Command.CONTINUE;
-            }
-        } else { // No routing decision was found. Forward to destination or flood if bcast or mcast.
-            if (log.isTraceEnabled()) {
-                log.trace("No decision was made for PacketIn={}, forwarding", pi);
-            }
-
-            if (eth.isBroadcast() || eth.isMulticast()) {
-                doFlood(sw, pi, cntx);
-            } else {
-                doForwardFlow(sw, pi, cntx, false);
-            }
-        }
-
-        return Command.CONTINUE;
-    }
 
     protected void doDropFlow(IOFSwitch sw, OFPacketIn pi, IRoutingDecision decision, FloodlightContext cntx) {
         OFPort inPort = (pi.getVersion().compareTo(OFVersion.OF_12) < 0 ? pi.getInPort() : pi.getMatch().get(MatchField.IN_PORT));
         Match m = createMatchFromPacket(sw, inPort, cntx);
         OFFlowMod.Builder fmb = sw.getOFFactory().buildFlowAdd(); // this will be a drop-flow; a flow that will not output to any ports
         List<OFAction> actions = new ArrayList<OFAction>(); // set no action to drop
-        U64 cookie = AppCookie.makeCookie(FORWARDING_APP_ID, 0);
+        U64 cookie = makeForwardingCookie(decision); 
         log.info("Dropping");
         fmb.setCookie(cookie)
         .setHardTimeout(FLOWMOD_DEFAULT_HARD_TIMEOUT)
@@ -840,7 +260,7 @@
         log.debug("OFMessage dampened: {}", dampened);
     }
 
-    protected void doForwardFlow(IOFSwitch sw, OFPacketIn pi, FloodlightContext cntx, boolean requestFlowRemovedNotifn) {
+    protected void doForwardFlow(IOFSwitch sw, OFPacketIn pi, IRoutingDecision decision, FloodlightContext cntx, boolean requestFlowRemovedNotifn) {
         OFPort inPort = (pi.getVersion().compareTo(OFVersion.OF_12) < 0 ? pi.getInPort() : pi.getMatch().get(MatchField.IN_PORT));
         IDevice dstDevice = IDeviceService.fcStore.get(cntx, IDeviceService.CONTEXT_DST_DEVICE);
         DatapathId source = sw.getId();
@@ -857,7 +277,7 @@
                     IFloodlightProviderService.bcStore.get(cntx, IFloodlightProviderService.CONTEXT_PI_PAYLOAD).getEtherType() 
                     == EthType.ARP) {
                 log.debug("ARP flows disabled in Forwarding. Flooding ARP packet");
-                doFlood(sw, pi, cntx);
+                doFlood(sw, pi, decision, cntx);
                 return;
             }
 
@@ -904,24 +324,24 @@
              */
             if (dstDap == null) {
                 log.warn("Could not locate edge attachment point for device {}. Flooding packet");
-                doFlood(sw, pi, cntx);
+                doFlood(sw, pi, decision, cntx);
                 return; 
             }
 
             /* It's possible that we learned packed destination while it was in flight */
             if (!topologyService.isEdge(source, inPort)) {	
                 log.debug("Packet destination is known, but packet was not received on an edge port (rx on {}/{}). Flooding packet", source, inPort);
-                doFlood(sw, pi, cntx);
+                doFlood(sw, pi, decision, cntx);
                 return; 
             }				
 
+            U64 cookie = makeForwardingCookie(decision);
             Route route = routingEngineService.getRoute(source, 
                     inPort,
                     dstDap.getNodeId(),
-                    dstDap.getPortId(), U64.of(0)); //cookie = 0, i.e., default route
+                    dstDap.getPortId(), cookie); // Cookie currently ignored. May carry useful info in the future.
 
             Match m = createMatchFromPacket(sw, inPort, cntx);
-            U64 cookie = AppCookie.makeCookie(FORWARDING_APP_ID, 0);
 
             if (route != null) {
                 if (log.isDebugEnabled()) {
@@ -953,7 +373,7 @@
             }
         } else {
             log.debug("Destination unknown. Flooding packet");
-            doFlood(sw, pi, cntx);
+            doFlood(sw, pi, decision, cntx);
         }
     }
 
@@ -1066,9 +486,10 @@
      * the port is blocked, in which case the packet will be dropped.
      * @param sw The switch that receives the OFPacketIn
      * @param pi The OFPacketIn that came to the switch
+     * @param decision The decision that caused flooding, or null
      * @param cntx The FloodlightContext associated with this OFPacketIn
      */
-    protected void doFlood(IOFSwitch sw, OFPacketIn pi, FloodlightContext cntx) {
+    protected void doFlood(IOFSwitch sw, OFPacketIn pi, IRoutingDecision decision, FloodlightContext cntx) {
         OFPort inPort = (pi.getVersion().compareTo(OFVersion.OF_12) < 0 ? pi.getInPort() : pi.getMatch().get(MatchField.IN_PORT));
         // Set Action to flood
         OFPacketOut.Builder pob = sw.getOFFactory().buildPacketOut();
@@ -1221,6 +642,7 @@
     public void startUp(FloodlightModuleContext context) {
         super.startUp();
         switchService.addOFSwitchListener(this);
+        routingEngineService.addRoutingDecisionChangedListener(this);
 
         /* Register only if we want to remove stale flows */
         if (REMOVE_FLOWS_ON_LINK_OR_PORT_DOWN) {
@@ -1299,14 +721,16 @@
                     if (srcSw != null) {
                         /* flows matching on src port */
                         msgs.add(srcSw.getOFFactory().buildFlowDelete()
-                                .setCookie(AppCookie.makeCookie(FORWARDING_APP_ID, 0))
+                        		.setCookie(DEFAULT_FORWARDING_COOKIE)
+                        		.setCookieMask(AppCookie.getAppFieldMask())
                                 .setMatch(srcSw.getOFFactory().buildMatch()
                                         .setExact(MatchField.IN_PORT, u.getSrcPort())
                                         .build())
                                 .build());
                         /* flows outputting to src port */
                         msgs.add(srcSw.getOFFactory().buildFlowDelete()
-                                .setCookie(AppCookie.makeCookie(FORWARDING_APP_ID, 0))
+                        		.setCookie(DEFAULT_FORWARDING_COOKIE)
+                        		.setCookieMask(AppCookie.getAppFieldMask())
                                 .setOutPort(u.getSrcPort())
                                 .build());
                         messageDamper.write(srcSw, msgs);
@@ -1322,14 +746,16 @@
                         /* flows matching on dst port */
                         msgs.clear();
                         msgs.add(dstSw.getOFFactory().buildFlowDelete()
-                                .setCookie(AppCookie.makeCookie(FORWARDING_APP_ID, 0))
+                        		.setCookie(DEFAULT_FORWARDING_COOKIE)
+                        		.setCookieMask(AppCookie.getAppFieldMask())
                                 .setMatch(dstSw.getOFFactory().buildMatch()
                                         .setExact(MatchField.IN_PORT, u.getDstPort())
                                         .build())
                                 .build());
                         /* flows outputting to dst port */
                         msgs.add(dstSw.getOFFactory().buildFlowDelete()
-                                .setCookie(AppCookie.makeCookie(FORWARDING_APP_ID, 0))
+                        		.setCookie(DEFAULT_FORWARDING_COOKIE)
+                        		.setCookieMask(AppCookie.getAppFieldMask())
                                 .setOutPort(u.getDstPort())
                                 .build());
                         messageDamper.write(dstSw, msgs);
@@ -1339,5 +765,4 @@
             }
         }
     }
->>>>>>> 8dba4b3e
 }