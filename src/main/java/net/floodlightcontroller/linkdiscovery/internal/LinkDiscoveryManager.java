--- conflicted
+++ resolved
@@ -2471,7 +2471,6 @@
     // IHAListener
     //***************
 
-<<<<<<< HEAD
     private class HAListenerDelegate implements IHAListener {
         @Override
         public void  transitionToMaster() {
@@ -2484,38 +2483,6 @@
             readTopologyConfigFromStorage();
             log.debug("Role Change to Master: Rescheduling discovery task.");
             discoveryTask.reschedule(1, TimeUnit.MICROSECONDS);
-=======
-    @Override
-    public void roleChanged(Role oldRole, Role newRole) {
-        switch (newRole) {
-            case MASTER:
-                if (oldRole == Role.SLAVE) {
-                    if (log.isTraceEnabled()) {
-                        log.trace("Sending LLDPs "
-                                  + "to HA change from SLAVE->MASTER");
-                    }
-                    this.role = Role.MASTER;
-                    clearAllLinks();
-                    readTopologyConfigFromStorage();
-                    log.debug("Role Change to Master: Rescheduling discovery task.");
-                    discoveryTask.reschedule(1, TimeUnit.MICROSECONDS);
-                }
-                break;
-            case SLAVE:
-                if (log.isTraceEnabled()) {
-                    log.trace("Clearing links due to "
-                              + "HA change to SLAVE");
-                }
-                this.role = Role.SLAVE;
-                switchLinks.clear();
-                links.clear();
-                portLinks.clear();
-                portBroadcastDomainLinks.clear();
-                discoverOnAllPorts();
-                break;
-            default:
-                break;
->>>>>>> aa083eed
         }
 
         @Override
