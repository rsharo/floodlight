/**
*    Copyright 2011, Big Switch Networks, Inc.
*    Originally created by David Erickson, Stanford University
*
*    Licensed under the Apache License, Version 2.0 (the "License"); you may
*    not use this file except in compliance with the License. You may obtain
*    a copy of the License at
*
*         http://www.apache.org/licenses/LICENSE-2.0
*
*    Unless required by applicable law or agreed to in writing, software
*    distributed under the License is distributed on an "AS IS" BASIS, WITHOUT
*    WARRANTIES OR CONDITIONS OF ANY KIND, either express or implied. See the
*    License for the specific language governing permissions and limitations
*    under the License.
**/

package net.floodlightcontroller.linkdiscovery.internal;

import java.io.IOException;
import java.net.InetAddress;
import java.net.InetSocketAddress;
import java.net.NetworkInterface;
import java.net.SocketAddress;
import java.nio.ByteBuffer;
import java.util.ArrayList;
import java.util.Arrays;
import java.util.Collection;
import java.util.HashMap;
import java.util.HashSet;
import java.util.Iterator;
import java.util.List;
import java.util.Map;
import java.util.Map.Entry;
import java.util.Set;
import java.util.concurrent.BlockingQueue;
import java.util.concurrent.LinkedBlockingQueue;
import java.util.concurrent.ScheduledExecutorService;
import java.util.concurrent.TimeUnit;
import java.util.concurrent.locks.ReentrantReadWriteLock;

import net.floodlightcontroller.core.FloodlightContext;
import net.floodlightcontroller.core.IFloodlightProviderService;
import net.floodlightcontroller.core.IInfoProvider;
import net.floodlightcontroller.core.IOFMessageListener;
import net.floodlightcontroller.core.IOFSwitch;
import net.floodlightcontroller.core.IOFSwitchListener;
import net.floodlightcontroller.core.module.FloodlightModuleContext;
import net.floodlightcontroller.core.module.FloodlightModuleException;
import net.floodlightcontroller.core.module.IFloodlightModule;
import net.floodlightcontroller.core.module.IFloodlightService;
import net.floodlightcontroller.core.util.SingletonTask;
import net.floodlightcontroller.linkdiscovery.ILinkDiscovery;
import net.floodlightcontroller.linkdiscovery.ILinkDiscovery.LinkType;
import net.floodlightcontroller.linkdiscovery.ILinkDiscovery.SwitchType;
import net.floodlightcontroller.linkdiscovery.ILinkDiscovery.LDUpdate;
import net.floodlightcontroller.linkdiscovery.ILinkDiscovery.UpdateOperation;
import net.floodlightcontroller.linkdiscovery.ILinkDiscoveryListener;
import net.floodlightcontroller.linkdiscovery.ILinkDiscoveryService;
import net.floodlightcontroller.linkdiscovery.LinkInfo;
import net.floodlightcontroller.linkdiscovery.LinkTuple;
import net.floodlightcontroller.linkdiscovery.SwitchPortTuple;
import net.floodlightcontroller.packet.BDDP;
import net.floodlightcontroller.packet.Ethernet;
import net.floodlightcontroller.packet.IPv4;
import net.floodlightcontroller.packet.LLDP;
import net.floodlightcontroller.packet.LLDPTLV;
import net.floodlightcontroller.restserver.IRestApiService;
import net.floodlightcontroller.routing.IRoutingService;
import net.floodlightcontroller.storage.IResultSet;
import net.floodlightcontroller.storage.IStorageSourceService;
import net.floodlightcontroller.storage.IStorageSourceListener;
import net.floodlightcontroller.storage.OperatorPredicate;
import net.floodlightcontroller.storage.StorageException;
import net.floodlightcontroller.threadpool.IThreadPoolService;
import net.floodlightcontroller.topology.web.TopologyWebRoutable;
import net.floodlightcontroller.util.EventHistory;
import net.floodlightcontroller.util.EventHistory.EvAction;

import org.openflow.protocol.OFMessage;
import org.openflow.protocol.OFPacketIn;
import org.openflow.protocol.OFPacketOut;
import org.openflow.protocol.OFPhysicalPort;
import org.openflow.protocol.OFPhysicalPort.OFPortConfig;
import org.openflow.protocol.OFPhysicalPort.OFPortState;
import org.openflow.protocol.OFPort;
import org.openflow.protocol.OFPortStatus;
import org.openflow.protocol.OFPortStatus.OFPortReason;
import org.openflow.protocol.OFType;
import org.openflow.protocol.action.OFAction;
import org.openflow.protocol.action.OFActionOutput;
import org.openflow.util.HexString;
import org.slf4j.Logger;
import org.slf4j.LoggerFactory;

/**
 * This class sends out LLDP messages containing the sending switch's datapath
 * id as well as the outgoing port number.  Received LLrescDP messages that
 * match a known switch cause a new LinkTuple to be created according to the
 * invariant rules listed below.  This new LinkTuple is also passed to routing
 * if it exists to trigger updates.
 *
 * This class also handles removing links that are associated to switch ports
 * that go down, and switches that are disconnected.
 *
 * Invariants:
 *  -portLinks and switchLinks will not contain empty Sets outside of
 *   critical sections
 *  -portLinks contains LinkTuples where one of the src or dst
 *   SwitchPortTuple matches the map key
 *  -switchLinks contains LinkTuples where one of the src or dst
 *   SwitchPortTuple's id matches the switch id
 *  -Each LinkTuple will be indexed into switchLinks for both
 *   src.id and dst.id, and portLinks for each src and dst
 *  -The updates queue is only added to from within a held write lock
 *
 * @author David Erickson (daviderickson@cs.stanford.edu)
 */
public class LinkDiscoveryManager
        implements IOFMessageListener, IOFSwitchListener, 
                   IStorageSourceListener, ILinkDiscoveryService,
                   IFloodlightModule, IInfoProvider {
    protected static Logger log = LoggerFactory.getLogger(LinkDiscoveryManager.class);

    // Names of table/fields for links in the storage API
    private static final String LINK_TABLE_NAME = "controller_link";
    private static final String LINK_ID = "id";
    private static final String LINK_SRC_SWITCH = "src_switch_id";
    private static final String LINK_SRC_PORT = "src_port";
    private static final String LINK_SRC_PORT_STATE = "src_port_state";
    private static final String LINK_DST_SWITCH = "dst_switch_id";
    private static final String LINK_DST_PORT = "dst_port";
    private static final String LINK_DST_PORT_STATE = "dst_port_state";
    private static final String LINK_VALID_TIME = "valid_time";
    private static final String LINK_TYPE = "link_type";

    private static final String SWITCH_TABLE_NAME = "controller_switch";
    private static final String SWITCH_CORE_SWITCH = "core_switch";

    protected IFloodlightProviderService floodlightProvider;
    protected IStorageSourceService storageSource;
    protected IRoutingService routingEngine;
    protected IRestApiService restApi;
    protected IThreadPoolService threadPool;
    
    private static final byte[] LLDP_STANDARD_DST_MAC_STRING = 
    		HexString.fromHexString("01:80:c2:00:00:00");
    // BigSwitch OUI is 5C:16:C7, so 5D:16:C7 is the multicast version
    // private static final String LLDP_BSN_DST_MAC_STRING = "5d:16:c7:00:00:01";
    private static final String LLDP_BSN_DST_MAC_STRING = "ff:ff:ff:ff:ff:ff";

    /**
     * Map from link to the most recent time it was verified functioning
     */
    protected Map<LinkTuple, LinkInfo> links;
    protected int lldpFrequency = 15 * 1000; // sending frequency
    protected int lldpTimeout = 35 * 1000; // timeout
    LLDPTLV controllerTLV;
    protected ReentrantReadWriteLock lock;

    /**
     * Map from a id:port to the set of links containing it as an endpoint
     */
    protected Map<SwitchPortTuple, Set<LinkTuple>> portLinks;

    /**
     * Set of link tuples over which multicast LLDPs are received
     * and unicast LLDPs are not received.
     */
    protected Map<SwitchPortTuple, Set<LinkTuple>> portBroadcastDomainLinks;

    SingletonTask loopDetectTask;

    protected volatile boolean shuttingDown = false;

    /**
     * Map from switch id to a set of all links with it as an endpoint
     */
    protected Map<IOFSwitch, Set<LinkTuple>> switchLinks;
    /* topology aware components are called in the order they were added to the
     * the array */
    protected ArrayList<ILinkDiscoveryListener> linkDiscoveryAware;
    protected BlockingQueue<LDUpdate> updates;
    protected Thread updatesThread;

    //This map provides the ids of broadcast domains connected to a switch cluster
    protected Map<Long, Set<Long>> switchClusterBroadcastDomainMap;

    protected boolean isTopologyValid = false;

    public int getLldpFrequency() {
        return lldpFrequency;
    }

    public int getLldpTimeout() {
        return lldpTimeout;
    }

    public Map<SwitchPortTuple, Set<LinkTuple>> getPortLinks() {
        return portLinks;
    }

    public boolean isShuttingDown() {
        return shuttingDown;
    }
    
    private void doUpdatesThread() throws InterruptedException {
        do {
            LDUpdate update = updates.take();

            if (log.isTraceEnabled()) {
                log.trace("Dispatching link discovery update {} {} {} {} {} for {}",
                          new Object[]{update.getOperation(),
                                       HexString.toHexString(update.getSrc()), update.getSrcPort(),
                                       HexString.toHexString(update.getDst()), update.getDstPort(),
                                       linkDiscoveryAware});
            }
            if (linkDiscoveryAware != null) {
                for (ILinkDiscoveryListener lda : linkDiscoveryAware) { // order maintained
                    lda.linkDiscoveryUpdate(update);
                }
            }
        } while (updates.peek() != null);
    }

    protected void sendLLDPs(IOFSwitch sw, OFPhysicalPort port, boolean isStandard) {

        if (log.isTraceEnabled()) {
            log.trace("Sending LLDP packet out of swich: {}, port: {}",
                    sw.getStringId(), port.getPortNumber());
        }
        LLDP lldp;

        Ethernet ethernet;
        
        if (isStandard) {
            ethernet = new Ethernet()
            .setSourceMACAddress(port.getHardwareAddress())
            .setDestinationMACAddress(LLDP_STANDARD_DST_MAC_STRING)
            .setEtherType(Ethernet.TYPE_LLDP);
            lldp = new LLDP();
        } else {
            ethernet = new Ethernet()
            .setSourceMACAddress(port.getHardwareAddress())
            .setDestinationMACAddress(LLDP_BSN_DST_MAC_STRING)
            .setEtherType(Ethernet.TYPE_BDDP);
            lldp = new BDDP();
        }
        // using "nearest customer bridge" MAC address for broadest possible propagation
        // through provider and TPMR bridges (see IEEE 802.1AB-2009 and 802.1Q-2011),
        // in particular the Linux bridge which behaves mostly like a provider bridge


        ethernet.setPayload(lldp);
        byte[] chassisId = new byte[] {4, 0, 0, 0, 0, 0, 0}; // filled in later
        byte[] portId = new byte[] {2, 0, 0}; // filled in later
        lldp.setChassisId(new LLDPTLV().setType((byte) 1).setLength((short) 7).setValue(chassisId));
        lldp.setPortId(new LLDPTLV().setType((byte) 2).setLength((short) 3).setValue(portId));
        lldp.setTtl(new LLDPTLV().setType((byte) 3).setLength((short) 2).setValue(new byte[] {0, 0x78}));

        // OpenFlow OUI - 00-26-E1
        byte[] dpidTLVValue = new byte[] {0x0, 0x26, (byte) 0xe1, 0, 0, 0, 0, 0, 0, 0, 0, 0};
        LLDPTLV dpidTLV = new LLDPTLV().setType((byte) 127).setLength((short) 12).setValue(dpidTLVValue);
        lldp.getOptionalTLVList().add(dpidTLV);

        // Add the controller identifier to the TLV value.
        lldp.getOptionalTLVList().add(controllerTLV);

        byte[] dpidArray = new byte[8];
        ByteBuffer dpidBB = ByteBuffer.wrap(dpidArray);
        ByteBuffer portBB = ByteBuffer.wrap(portId, 1, 2);


        Long dpid = sw.getId();
        dpidBB.putLong(dpid);

        // set the ethernet source mac to last 6 bytes of dpid
        System.arraycopy(dpidArray, 2, ethernet.getSourceMACAddress(), 0, 6);
        // set the chassis id's value to last 6 bytes of dpid
        System.arraycopy(dpidArray, 2, chassisId, 1, 6);
        // set the optional tlv to the full dpid
        System.arraycopy(dpidArray, 0, dpidTLVValue, 4, 8);

        if (port.getPortNumber() == OFPort.OFPP_LOCAL.getValue())
            return;

        // set the portId to the outgoing port
        portBB.putShort(port.getPortNumber());
        if (log.isTraceEnabled()) {
	        log.trace("Sending LLDP out of interface: {}/{}",
	                                sw.toString(), port.getPortNumber());
        }

        // serialize and wrap in a packet out
        byte[] data = ethernet.serialize();
        OFPacketOut po = (OFPacketOut) floodlightProvider.getOFMessageFactory().getMessage(OFType.PACKET_OUT);
        po.setBufferId(OFPacketOut.BUFFER_ID_NONE);
        po.setInPort(OFPort.OFPP_NONE);

        // set actions
        List<OFAction> actions = new ArrayList<OFAction>();
        actions.add(new OFActionOutput(port.getPortNumber(), (short) 0));
        po.setActions(actions);
        po.setActionsLength((short) OFActionOutput.MINIMUM_LENGTH);

        // set data
        po.setLengthU(OFPacketOut.MINIMUM_LENGTH + po.getActionsLength() + data.length);
        po.setPacketData(data);

        // send
        try {
            sw.write(po, null);
        } catch (IOException e) {
            log.error("Failure sending LLDP out port {} on switch {}",
                    new Object[]{ port.getPortNumber(), sw }, e);
        }

    }

    protected void sendLLDPs(SwitchPortTuple swt) {
        IOFSwitch sw = swt.getSw();

        if (sw == null) return;

        OFPhysicalPort port = sw.getPort(swt.getPort());
        if (port != null) {
            sendLLDPs(sw, port, true);
            sendLLDPs(sw, port, false);
        }
    }

    protected void sendLLDPs(IOFSwitch sw) {
    	
        if (sw.getEnabledPorts() != null) {
            for (OFPhysicalPort port : sw.getEnabledPorts()) {
                sendLLDPs(sw, port, true);
                sendLLDPs(sw, port, false);
            }
        }
        sw.flush();
    }

    protected void sendLLDPs() {
    	if (log.isTraceEnabled()) {
	        log.trace("Sending LLDP packets out of all the enabled ports on switch {}");
    	}

        Map<Long, IOFSwitch> switches = floodlightProvider.getSwitches();
        for (Entry<Long, IOFSwitch> entry : switches.entrySet()) {
            IOFSwitch sw = entry.getValue();
            sendLLDPs(sw);
        }
    }

    protected void setControllerTLV() {
        //Setting the controllerTLVValue based on current nano time,
        //controller's IP address, and the network interface object hash
        //the corresponding IP address.

        final int prime = 7867;
        InetAddress localIPAddress = null;
        NetworkInterface localInterface = null;

        byte[] controllerTLVValue = new byte[] {0, 0, 0, 0, 0, 0, 0, 0};  // 8 byte value.
        ByteBuffer bb = ByteBuffer.allocate(10);

        try{
            localIPAddress = java.net.InetAddress.getLocalHost();
            localInterface = NetworkInterface.getByInetAddress(localIPAddress);
        } catch (Exception e) {
            e.printStackTrace();
        }

        Long result = System.nanoTime();
        if (localIPAddress != null)
            result = result * prime + IPv4.toIPv4Address(localIPAddress.getHostAddress());
        if (localInterface != null)
            result = result * prime + localInterface.hashCode();
        bb.putLong(result);


        bb.rewind();
        bb.get(controllerTLVValue, 0, 8);

        this.controllerTLV = new LLDPTLV().setType((byte) 0x0c).setLength((short) 8).setValue(controllerTLVValue);
    }

    @Override
    public String getName() {
        return "topology";
    }
    
    @Override
    public Command receive(IOFSwitch sw, OFMessage msg, FloodlightContext cntx) {
        switch (msg.getType()) {
            case PACKET_IN:
                return this.handlePacketIn(sw, (OFPacketIn) msg, cntx);
            case PORT_STATUS:
                return this.handlePortStatus(sw, (OFPortStatus) msg);
        }

        log.error("Received an unexpected message {} from switch {}", msg, sw);
        return Command.CONTINUE;
    }

    private Command handleLldp(LLDP lldp, IOFSwitch sw, OFPacketIn pi, boolean isStandard, FloodlightContext cntx) {
        // If this is a malformed LLDP, or not from us, exit
        if (lldp.getPortId() == null || lldp.getPortId().getLength() != 3)
            return Command.CONTINUE;

        long myId = ByteBuffer.wrap(controllerTLV.getValue()).getLong();
        long otherId = 0;
        boolean myLLDP = false;

        ByteBuffer portBB = ByteBuffer.wrap(lldp.getPortId().getValue());
        portBB.position(1);
        Short remotePort = portBB.getShort();
        IOFSwitch remoteSwitch = null;

        // Verify this LLDP packet matches what we're looking for
        for (LLDPTLV lldptlv : lldp.getOptionalTLVList()) {
            if (lldptlv.getType() == 127 && lldptlv.getLength() == 12 &&
                    lldptlv.getValue()[0] == 0x0 && lldptlv.getValue()[1] == 0x26 &&
                    lldptlv.getValue()[2] == (byte)0xe1 && lldptlv.getValue()[3] == 0x0) {
                ByteBuffer dpidBB = ByteBuffer.wrap(lldptlv.getValue());
                remoteSwitch = floodlightProvider.getSwitches().get(dpidBB.getLong(4));
            } else if (lldptlv.getType() == 12 && lldptlv.getLength() == 8){
                otherId = ByteBuffer.wrap(lldptlv.getValue()).getLong();
                if (myId == otherId)
                    myLLDP = true;
            }
        }

        if (myLLDP == false) {
            // This is not the LLDP sent by this controller.
            // If the LLDP message has multicast bit set, then we need to broadcast
            // the packet as a regular packet.
            if (isStandard) {
                if (log.isTraceEnabled()) {
                    log.trace("Getting standard LLDP from a different controller and quelching it.");
                }
                return Command.STOP;
            }
            else if (myId < otherId)  {
                if (log.isTraceEnabled()) {
                    log.trace("Getting BDDP packets from a different controller" +
                              "and letting it go through normal processing chain.");
                }
                return Command.CONTINUE;
            }
        }


        if (remoteSwitch == null) {
            // Ignore LLDPs not generated by Floodlight, or from a switch that has recently
            // disconnected, or from a switch connected to another Floodlight instance
            if (log.isDebugEnabled()) {
                log.debug("Received LLDP from remote switch not connected to the controller");
            }
            return Command.STOP;
        }

        if (!remoteSwitch.portEnabled(remotePort)) {
            log.debug("Ignoring link with disabled source port: switch {} port {}", remoteSwitch, remotePort);
            return Command.STOP;
        }
        if (!sw.portEnabled(pi.getInPort())) {
            log.debug("Ignoring link with disabled dest port: switch {} port {}", sw, pi.getInPort());
            return Command.STOP;
        }

        OFPhysicalPort physicalPort = remoteSwitch.getPort(remotePort);
        int srcPortState = (physicalPort != null) ? physicalPort.getState() : 0;
        physicalPort = sw.getPort(remotePort);
        int dstPortState = (physicalPort != null) ? physicalPort.getState() : 0;

        // Store the time of update to this link, and push it out to routingEngine
        LinkTuple lt = new LinkTuple(new SwitchPortTuple(remoteSwitch, remotePort),
                new SwitchPortTuple(sw, pi.getInPort()));


        Integer srcPortStateObj = Integer.valueOf(srcPortState);
        Integer dstPortStateObj = Integer.valueOf(dstPortState);
        Long unicastValidTime = null;
        Long multicastValidTime = null;

        if (isStandard)
            unicastValidTime = System.currentTimeMillis();
        else
            multicastValidTime = System.currentTimeMillis();

        LinkInfo newLinkInfo =
                new LinkInfo(unicastValidTime, multicastValidTime, srcPortStateObj, dstPortStateObj);

        addOrUpdateLink(lt, newLinkInfo);

        // Consume this message
        return Command.STOP;
    }

    protected Command handlePacketIn(IOFSwitch sw, OFPacketIn pi,
                                     FloodlightContext cntx) {
        Ethernet eth = 
            IFloodlightProviderService.bcStore.get(cntx, 
                                        IFloodlightProviderService.CONTEXT_PI_PAYLOAD);

        if(eth.getEtherType() == Ethernet.TYPE_BDDP) {
            return handleLldp((LLDP) eth.getPayload(), sw, pi, false, cntx);
        } else if (eth.getEtherType() == Ethernet.TYPE_LLDP)  {
            return handleLldp((LLDP) eth.getPayload(), sw, pi, true, cntx);
        } else if (eth.getEtherType() < 1500 &&
        		   Arrays.equals(eth.getDestinationMACAddress(),
        				   	     LLDP_STANDARD_DST_MAC_STRING)) {
        	// drop any other link discovery/spanning tree protocols
        	return Command.STOP;
        }
        
        return Command.CONTINUE;
    }

    protected ILinkDiscovery.LinkType getLinkType(LinkTuple lt, LinkInfo info) {
        if (info.getUnicastValidTime() != null) {
            return ILinkDiscovery.LinkType.DIRECT_LINK;
        } else if (info.getMulticastValidTime()  != null) {
            return ILinkDiscovery.LinkType.MULTIHOP_LINK;
        }
        return ILinkDiscovery.LinkType.INVALID_LINK;
    }
    
    protected void addOrUpdateLink(LinkTuple lt, LinkInfo newLinkInfo) {
        lock.writeLock().lock();
        try {
            LinkInfo oldLinkInfo = links.put(lt, newLinkInfo);
            if (log.isTraceEnabled()) {
            	log.trace("addOrUpdateLink: {} {}", 
            			lt, 
            			(newLinkInfo.getMulticastValidTime()!=null) ? "multicast" : "unicast");
            }

            UpdateOperation updateOperation = null;
            boolean linkChanged = false;

            if (oldLinkInfo == null) {
                // index it by switch source
                if (!switchLinks.containsKey(lt.getSrc().getSw()))
                    switchLinks.put(lt.getSrc().getSw(),
                                                    new HashSet<LinkTuple>());
                switchLinks.get(lt.getSrc().getSw()).add(lt);

                // index it by switch dest
                if (!switchLinks.containsKey(lt.getDst().getSw()))
                    switchLinks.put(lt.getDst().getSw(),
                                                    new HashSet<LinkTuple>());
                switchLinks.get(lt.getDst().getSw()).add(lt);

                // index both ends by switch:port
                if (!portLinks.containsKey(lt.getSrc()))
                    portLinks.put(lt.getSrc(), new HashSet<LinkTuple>());
                portLinks.get(lt.getSrc()).add(lt);

                if (!portLinks.containsKey(lt.getDst()))
                    portLinks.put(lt.getDst(), new HashSet<LinkTuple>());
                portLinks.get(lt.getDst()).add(lt);

                // Add to portNOFLinks if the unicast valid time is null
                if (newLinkInfo.getUnicastValidTime() == null)
                    addLinkToBroadcastDomain(lt);

                writeLink(lt, newLinkInfo);
                updateOperation = UpdateOperation.ADD_OR_UPDATE;
                linkChanged = true;

<<<<<<< HEAD
                if (log.isDebugEnabled()) {
	                log.debug("Added link {}", lt);
                }
=======
                log.debug("Added link {}", lt);
>>>>>>> f1ae6db2
                // Add to event history
                evHistTopoLink(lt.getSrc().getSw().getId(),
                                lt.getDst().getSw().getId(),
                                lt.getSrc().getPort(),
                                lt.getDst().getPort(),
                                newLinkInfo.getSrcPortState(), newLinkInfo.getDstPortState(),
                                EvAction.LINK_ADDED, "LLDP Recvd");
            } else {
                // Since the link info is already there, we need to
                // update the right fields.
                if (newLinkInfo.getUnicastValidTime() == null) {
                    // This is due to a multicast LLDP, so copy the old unicast
                    // value.
                    if (oldLinkInfo.getUnicastValidTime() != null) {
                        newLinkInfo.setUnicastValidTime(oldLinkInfo.getUnicastValidTime());
                    }
                } else if (newLinkInfo.getMulticastValidTime() == null) {
                    // This is due to a unicast LLDP, so copy the old multicast
                    // value.
                    if (oldLinkInfo.getMulticastValidTime() != null) {
                        newLinkInfo.setMulticastValidTime(oldLinkInfo.getMulticastValidTime());
                    }
                }

                Long oldTime = oldLinkInfo.getUnicastValidTime();
                Long newTime = newLinkInfo.getUnicastValidTime();
                // the link has changed its state between openflow and non-openflow
                // if the unicastValidTimes are null or not null
                if (oldTime != null & newTime == null) {
                    // openflow -> non-openflow transition
                    // we need to add the link tuple to the portNOFLinks
                    addLinkToBroadcastDomain(lt);
                    linkChanged = true;
                } else if (oldTime == null & newTime != null) {
                    // non-openflow -> openflow transition
                    // we need to remove the link from the portNOFLinks
                    removeLinkFromBroadcastDomain(lt);
                    linkChanged = true;
                }

                // Only update the port states if they've changed
                if (newLinkInfo.getSrcPortState().intValue() != oldLinkInfo.getSrcPortState().intValue() ||
                        newLinkInfo.getDstPortState().intValue() != oldLinkInfo.getDstPortState().intValue())
                    linkChanged = true;

                // Write changes to storage. This will always write the updated
                // valid time, plus the port states if they've changed (i.e. if
                // they weren't set to null in the previous block of code.
                writeLink(lt, newLinkInfo);

                if (linkChanged) {
                    updateOperation = UpdateOperation.ADD_OR_UPDATE;
<<<<<<< HEAD
                    if (log.isDebugEnabled()) {
                        log.debug("Updated link {}", lt);
                    }
=======
                    log.debug("Updated link {}", lt);
>>>>>>> f1ae6db2
                    // Add to event history
                    evHistTopoLink(lt.getSrc().getSw().getId(),
                                    lt.getDst().getSw().getId(),
                                    lt.getSrc().getPort(),
                                    lt.getDst().getPort(),
                                    newLinkInfo.getSrcPortState(), newLinkInfo.getDstPortState(),
                                    EvAction.LINK_PORT_STATE_UPDATED,
                                    "LLDP Recvd");
                }
            }

            if (linkChanged) {
                updates.add(new LDUpdate(lt, newLinkInfo.getSrcPortState(), newLinkInfo.getDstPortState(), getLinkType(lt, newLinkInfo), updateOperation));
            }
        } finally {
            lock.writeLock().unlock();
        }
    }

    public Map<IOFSwitch, Set<LinkTuple>> getSwitchLinks() {
        return this.switchLinks;
    }

    /**
     * Removes links from memory and storage.
     * @param links The List of @LinkTuple to delete.
     */
    protected void deleteLinks(List<LinkTuple> links, String reason) {
        lock.writeLock().lock();
        try {
            for (LinkTuple lt : links) {
                this.switchLinks.get(lt.getSrc().getSw()).remove(lt);
                this.switchLinks.get(lt.getDst().getSw()).remove(lt);
                if (this.switchLinks.containsKey(lt.getSrc().getSw()) &&
                        this.switchLinks.get(lt.getSrc().getSw()).isEmpty())
                    this.switchLinks.remove(lt.getSrc().getSw());
                if (this.switchLinks.containsKey(lt.getDst().getSw()) &&
                        this.switchLinks.get(lt.getDst().getSw()).isEmpty())
                    this.switchLinks.remove(lt.getDst().getSw());

                this.portLinks.get(lt.getSrc()).remove(lt);
                if (this.portLinks.get(lt.getSrc()).isEmpty())
                    this.portLinks.remove(lt.getSrc());
                this.portLinks.get(lt.getDst()).remove(lt);
                if (this.portLinks.get(lt.getDst()).isEmpty())
                    this.portLinks.remove(lt.getDst());

                this.links.remove(lt);
                updates.add(new LDUpdate(lt, 0, 0, null, UpdateOperation.REMOVE));

                // Update Event History
                evHistTopoLink(lt.getSrc().getSw().getId(),
                        lt.getDst().getSw().getId(),
                        lt.getSrc().getPort(),
                        lt.getDst().getPort(),
                        0, 0, // Port states
                        EvAction.LINK_DELETED, reason);

                // remove link from 
                removeLinkFromStorage(lt);


                if (log.isDebugEnabled()) {
                    log.debug("Deleted link {}", lt);
                }
            }
        } finally {
            lock.writeLock().unlock();
        }
    }

    /**
     * Handles an OFPortStatus message from a switch. We will add or
     * delete LinkTupes as well re-compute the topology if needed.
     * @param sw The IOFSwitch that sent the port status message
     * @param ps The OFPortStatus message
     * @return The Command to continue or stop after we process this message
     */
    protected Command handlePortStatus(IOFSwitch sw, OFPortStatus ps) {
        if (log.isDebugEnabled()) {
            log.debug("handlePortStatus: Switch {} port #{} reason {}; " +
                      "config is {} state is {}",
                      new Object[] {sw.getStringId(),
                                    ps.getDesc().getPortNumber(),
                                    ps.getReason(),
                                    ps.getDesc().getConfig(),
                                    ps.getDesc().getState()});
        }

        SwitchPortTuple tuple =
                        new SwitchPortTuple(sw, ps.getDesc().getPortNumber());
        boolean link_deleted  = false;

        lock.writeLock().lock();
        try {
            boolean topologyChanged = false;

            // if ps is a delete, or a modify where the port is down or
            // configured down
            if ((byte)OFPortReason.OFPPR_DELETE.ordinal() == ps.getReason() ||
                ((byte)OFPortReason.OFPPR_MODIFY.ordinal() ==
                                ps.getReason() && !portEnabled(ps.getDesc()))) {

                List<LinkTuple> eraseList = new ArrayList<LinkTuple>();
                if (this.portLinks.containsKey(tuple)) {
                    if (log.isDebugEnabled()) {
                        log.debug("handlePortStatus: Switch {} port #{} " +
                                  "reason {}; removing links {}",
                                  new Object[] {HexString.toHexString(sw.getId()),
                                                ps.getDesc().getPortNumber(),
                                                ps.getReason(),
                                                this.portLinks.get(tuple)});
                    }
                    eraseList.addAll(this.portLinks.get(tuple));
                    deleteLinks(eraseList, "Port Status Changed");
                    topologyChanged = true;
                    link_deleted    = true;
                }
            } else if (ps.getReason() ==
                                    (byte)OFPortReason.OFPPR_MODIFY.ordinal()) {
                // If ps is a port modification and the port state has changed
                // that affects links in the topology
                if (this.portLinks.containsKey(tuple)) {
                    for (LinkTuple link: this.portLinks.get(tuple)) {
                        LinkInfo linkInfo = links.get(link);
                        assert(linkInfo != null);
                        Integer updatedSrcPortState = null;
                        Integer updatedDstPortState = null;
                        if (link.getSrc().equals(tuple) &&
                                (linkInfo.getSrcPortState() !=
                                                    ps.getDesc().getState())) {
                            updatedSrcPortState = ps.getDesc().getState();
                            linkInfo.setSrcPortState(updatedSrcPortState);
                        }
                        if (link.getDst().equals(tuple) &&
                                (linkInfo.getDstPortState() !=
                                                    ps.getDesc().getState())) {
                            updatedDstPortState = ps.getDesc().getState();
                            linkInfo.setDstPortState(updatedDstPortState);
                        }
                        if ((updatedSrcPortState != null) ||
                                                (updatedDstPortState != null)) {
                            writeLink(link, linkInfo);
                            topologyChanged = true;
                        }
                    }
                }
            }

            if (topologyChanged) {
                //updateClusters();
            } else {
                if (log.isDebugEnabled()) {
                    log.debug("handlePortStatus: Switch {} port #{} reason {};"+
                            " no links to update/remove",
                              new Object[] {HexString.toHexString(sw.getId()),
                                            ps.getDesc().getPortNumber(),
                                            ps.getReason()});
                }
            }
        } finally {
            lock.writeLock().unlock();
        }

        if (!link_deleted) {
            // Send LLDP right away when port state is changed for faster
            // cluster-merge. If it is a link delete then there is not need
            // to send the LLDPs right away and instead we wait for the LLDPs
            // to be sent on the timer as it is normally done
            sendLLDPs(); // do it outside the write-lock
        }
        return Command.CONTINUE;
    }

    /**
     * We send out LLDP messages when a switch is added to discover the topology
     * @param sw The IOFSwitch that connected to the controller
     */
    @Override
    public void addedSwitch(IOFSwitch sw) {
        // It's probably overkill to send LLDP from all switches, but we don't
        // know which switches might be connected to the new switch.
        // Need to optimize when supporting a large number of switches.
        sendLLDPs();
        // Update event history
        evHistTopoSwitch(sw, EvAction.SWITCH_CONNECTED, "None");
    }

    /**
     * When a switch disconnects we remove any links from our map and re-compute
     * the topology.
     * @param sw The IOFSwitch that disconnected from the controller
     */
    @Override
    public void removedSwitch(IOFSwitch sw) {
        // Update event history
        evHistTopoSwitch(sw, EvAction.SWITCH_DISCONNECTED, "None");
        List<LinkTuple> eraseList = new ArrayList<LinkTuple>();
        lock.writeLock().lock();
        try {
            if (switchLinks.containsKey(sw)) {
            	if (log.isDebugEnabled()) {
            		log.debug("Handle switchRemoved. Switch {}; removing links {}",
            				sw, switchLinks.get(sw));
            	}
                // add all tuples with an endpoint on this switch to erase list
                eraseList.addAll(switchLinks.get(sw));
                deleteLinks(eraseList, "Switch Removed");
                //updateClusters();
            }
        } finally {
            lock.writeLock().unlock();
        }
    }

    /**
     * Iterates though @SwitchCluster links and then deletes ones
     * that have timed out. The timeout is set by lldpTimeout.
     * If links are deleted updateClusters() is then called.
     */
    protected void timeoutLinks() {
        List<LinkTuple> eraseList = new ArrayList<LinkTuple>();
        Long curTime = System.currentTimeMillis();
        boolean linkChanged = false;

        // reentrant required here because deleteLink also write locks
        lock.writeLock().lock();
        try {
            Iterator<Entry<LinkTuple, LinkInfo>> it =
                    this.links.entrySet().iterator();
            while (it.hasNext()) {
                Entry<LinkTuple, LinkInfo> entry = it.next();
                LinkTuple lt = entry.getKey();
                LinkInfo info = entry.getValue();

                // Timeout the unicast and multicast LLDP valid times
                // independently.
                if ((info.getUnicastValidTime() != null) && 
                        (info.getUnicastValidTime() + this.lldpTimeout < curTime)){
                    info.setUnicastValidTime(null);

                    if (info.getMulticastValidTime() != null)
                        addLinkToBroadcastDomain(lt);
                    // Note that even if mTime becomes null later on,
                    // the link would be deleted, which would trigger updateClusters().
                    linkChanged = true;
                }
                if ((info.getMulticastValidTime()!= null) && 
                        (info.getMulticastValidTime()+ this.lldpTimeout < curTime)) {
                    info.setMulticastValidTime(null);
                    // if uTime is not null, then link will remain as openflow
                    // link. If uTime is null, it will be deleted.  So, we
                    // don't care about linkChanged flag here.
                    removeLinkFromBroadcastDomain(lt);
                    linkChanged = true;
                }
                // Add to the erase list only if the unicast
                // time is null.
                if (info.getUnicastValidTime() == null && 
                        info.getMulticastValidTime() == null){
                    eraseList.add(entry.getKey());
                } else if (linkChanged) {
                    updates.add(new LDUpdate(lt, info.getSrcPortState(), 
                                             info.getDstPortState(), 
                                             getLinkType(lt, info), 
                                             UpdateOperation.ADD_OR_UPDATE));
                }
            }

            // if any link was deleted or any link was changed.
            if ((eraseList.size() > 0) || linkChanged) {
                deleteLinks(eraseList, "LLDP timeout");
                //updateClusters();
            }
        } finally {
            lock.writeLock().unlock();
        }
    }

    private boolean portEnabled(OFPhysicalPort port) {
        if (port == null)
            return false;
        if ((OFPortConfig.OFPPC_PORT_DOWN.getValue() & port.getConfig()) > 0)
            return false;
        if ((OFPortState.OFPPS_LINK_DOWN.getValue() & port.getState()) > 0)
            return false;
        // Port STP state doesn't work with multiple VLANs, so ignore it for now
        //if ((port.getState() & OFPortState.OFPPS_STP_MASK.getValue()) == OFPortState.OFPPS_STP_BLOCK.getValue())
        //    return false;
        return true;
    }

    @Override
    public LinkInfo getLinkInfo(SwitchPortTuple idPort, boolean isSrcPort) {
        Set<LinkTuple> links = this.portLinks.get(idPort);
        if (links == null) {
            return null;
        }

        LinkTuple retLink = null;
        for (LinkTuple link : links) {
            if (log.isTraceEnabled()) {
                log.trace("getLinkInfo: check link {} against swPortTuple {}",
                          link, idPort);
            }
            if (link.getSrc().equals(idPort) && isSrcPort) {
                retLink = link;
            } else if (link.getDst().equals(idPort) && !isSrcPort) {
                retLink = link;
            }
        }

        LinkInfo linkInfo = null;
        if (retLink != null) {
            linkInfo = this.links.get(retLink);
        } else {
        	if (log.isDebugEnabled()) {
	            log.debug("getLinkInfo: No link out of {} links is from port {}, "+
	                    "isSrcPort {}",
	                    new Object[] {links.size(), idPort, isSrcPort});
        	}
        }

        return linkInfo;
    }

    public Map<SwitchPortTuple, Set<LinkTuple>> getPortBroadcastDomainLinks() {
        return portBroadcastDomainLinks;
    }

    @Override
    public Map<LinkTuple, LinkInfo> getLinks() {
        lock.readLock().lock();
        Map<LinkTuple, LinkInfo> result;
        try {
            result = new HashMap<LinkTuple, LinkInfo>(links);
        } finally {
            lock.readLock().unlock();
        }
        return result;
    }

    protected void addLinkToBroadcastDomain(LinkTuple lt) {
        if (!portBroadcastDomainLinks.containsKey(lt.getSrc()))
            portBroadcastDomainLinks.put(lt.getSrc(), new HashSet<LinkTuple>());
        portBroadcastDomainLinks.get(lt.getSrc()).add(lt);

        if (!portBroadcastDomainLinks.containsKey(lt.getDst()))
            portBroadcastDomainLinks.put(lt.getDst(), new HashSet<LinkTuple>());
        portBroadcastDomainLinks.get(lt.getDst()).add(lt);
    }

    protected void removeLinkFromBroadcastDomain(LinkTuple lt) {

        if (portBroadcastDomainLinks.containsKey(lt.getSrc())) {
            portBroadcastDomainLinks.get(lt.getSrc()).remove(lt);
            if (portBroadcastDomainLinks.get(lt.getSrc()).isEmpty())
                portBroadcastDomainLinks.remove(lt.getSrc());
        }

        if (portBroadcastDomainLinks.containsKey(lt.getDst())) {
            portBroadcastDomainLinks.get(lt.getDst()).remove(lt);
            if (portBroadcastDomainLinks.get(lt.getDst()).isEmpty())
                portBroadcastDomainLinks.remove(lt.getDst());
        }
    }


    // STORAGE METHODS
    /**
     * Deletes all links from storage
     */
    void clearAllLinks() {
        storageSource.deleteRowsAsync(LINK_TABLE_NAME, null);
    }

    /**
     * Gets the storage key for a LinkTuple
     * @param lt The LinkTuple to get
     * @return The storage key as a String
     */
    private String getLinkId(LinkTuple lt) {
        String srcDpid = lt.getSrc().getSw().getStringId();
        String dstDpid = lt.getDst().getSw().getStringId();
        return srcDpid + "-" + lt.getSrc().getPort() + "-" +
            dstDpid + "-" + lt.getDst().getPort();
    }

    /**
     * Writes a LinkTuple and corresponding LinkInfo to storage
     * @param lt The LinkTuple to write
     * @param linkInfo The LinkInfo to write
     */
    void writeLink(LinkTuple lt, LinkInfo linkInfo) {
            Map<String, Object> rowValues = new HashMap<String, Object>();
            String id = getLinkId(lt);
            rowValues.put(LINK_ID, id);
            rowValues.put(LINK_VALID_TIME, linkInfo.getUnicastValidTime());
            String srcDpid = lt.getSrc().getSw().getStringId();
            rowValues.put(LINK_SRC_SWITCH, srcDpid);
            rowValues.put(LINK_SRC_PORT, lt.getSrc().getPort());

            LinkType type = (this.getLinkType(lt, linkInfo));
            if (type == LinkType.DIRECT_LINK)
                rowValues.put(LINK_TYPE, "internal");
            else if (type == LinkType.MULTIHOP_LINK) 
                rowValues.put(LINK_TYPE, "external");
            else if (type == LinkType.TUNNEL) 
                rowValues.put(LINK_TYPE, "tunnel");

            if (linkInfo.linkStpBlocked()) {
                if (log.isTraceEnabled()) {
                    log.trace("writeLink, link {}, info {}, srcPortState Blocked",
                              lt, linkInfo);
                }
                rowValues.put(LINK_SRC_PORT_STATE,
                              OFPhysicalPort.OFPortState.OFPPS_STP_BLOCK.getValue());
            } else {
                if (log.isTraceEnabled()) {
                    log.trace("writeLink, link {}, info {}, srcPortState {}",
                              new Object[]{ lt, linkInfo, linkInfo.getSrcPortState() });
                }
                rowValues.put(LINK_SRC_PORT_STATE, linkInfo.getSrcPortState());
            }
            String dstDpid = lt.getDst().getSw().getStringId();
            rowValues.put(LINK_DST_SWITCH, dstDpid);
            rowValues.put(LINK_DST_PORT, lt.getDst().getPort());
            if (linkInfo.linkStpBlocked()) {
                if (log.isTraceEnabled()) {
                    log.trace("writeLink, link {}, info {}, dstPortState Blocked",
                              lt, linkInfo);
                }
                rowValues.put(LINK_DST_PORT_STATE,
                              OFPhysicalPort.OFPortState.OFPPS_STP_BLOCK.getValue());
            } else {
                if (log.isTraceEnabled()) {
                    log.trace("writeLink, link {}, info {}, dstPortState {}",
                              new Object[]{ lt, linkInfo, linkInfo.getDstPortState() });
                }
                rowValues.put(LINK_DST_PORT_STATE, linkInfo.getDstPortState());
            }
            storageSource.updateRowAsync(LINK_TABLE_NAME, rowValues);
    }

    public Long readLinkValidTime(LinkTuple lt) {
        // FIXME: We're not currently using this right now, but if we start
        // to use this again, we probably shouldn't use it in its current
        // form, because it's doing synchronous storage calls. Depending
        // on the context this may still be OK, but if it's being called
        // on the packet in processing thread it should be reworked to
        // use asynchronous storage calls.
        Long validTime = null;
        IResultSet resultSet = null;
        try {
            String[] columns = { LINK_VALID_TIME };
            String id = getLinkId(lt);
            resultSet = storageSource.executeQuery(LINK_TABLE_NAME, columns,
                    new OperatorPredicate(LINK_ID, OperatorPredicate.Operator.EQ, id), null);
            if (resultSet.next())
                validTime = resultSet.getLong(LINK_VALID_TIME);
        }
        finally {
            if (resultSet != null)
                resultSet.close();
        }
        return validTime;
    }

    public void writeLinkInfo(LinkTuple lt, LinkInfo linkInfo) {
        if (linkInfo.getUnicastValidTime() != null) {
            Map<String, Object> rowValues = new HashMap<String, Object>();
            String id = getLinkId(lt);
            rowValues.put(LINK_ID, id);
            //LinkInfo linkInfo = links.get(lt);
            if (linkInfo.getUnicastValidTime() != null)
                rowValues.put(LINK_VALID_TIME, linkInfo.getUnicastValidTime());
            if (linkInfo.getSrcPortState() != null) {
                if (linkInfo != null && linkInfo.linkStpBlocked()) {
                    if (log.isTraceEnabled()) {
                        log.trace("writeLinkInfo, link {}, info {}, srcPortState Blocked",
                                  lt, linkInfo);
                    }
                    rowValues.put(LINK_SRC_PORT_STATE,
                                  OFPhysicalPort.OFPortState.OFPPS_STP_BLOCK.getValue());
                } else {
                    if (log.isTraceEnabled()) {
                        log.trace("writeLinkInfo, link {}, info {}",
                                  new Object[]{ lt, linkInfo});
                    }
                    rowValues.put(LINK_SRC_PORT_STATE, linkInfo.getSrcPortState());
                }
            }
            if (linkInfo.getDstPortState() != null) {
                if (linkInfo != null && linkInfo.linkStpBlocked()) {
                    if (log.isTraceEnabled()) {
                        log.trace("writeLinkInfo, link {}, info {}, dstPortState Blocked",
                                  lt, linkInfo);
                    }
                    rowValues.put(LINK_DST_PORT_STATE,
                                  OFPhysicalPort.OFPortState.OFPPS_STP_BLOCK.getValue());
                } else {
                    if (log.isTraceEnabled()) {
                        log.trace("writeLinkInfo, link {}, info {}",
                                  new Object[]{ lt, linkInfo});
                    }
                    rowValues.put(LINK_DST_PORT_STATE, linkInfo.getDstPortState());
                }
            }
            storageSource.updateRowAsync(LINK_TABLE_NAME, id, rowValues);
        }
    }

    /**
     * Removes a link from storage using an asynchronous call.
     * @param lt The LinkTuple to delete.
     */
    void removeLinkFromStorage(LinkTuple lt) {
        String id = getLinkId(lt);
        storageSource.deleteRowAsync(LINK_TABLE_NAME, id);
    }
    
    @Override
    public void addListener(ILinkDiscoveryListener listener) {
        linkDiscoveryAware.add(listener);
    }
    
    /**
     * Register a link discovery aware component
     * @param linkDiscoveryAwareComponent
     */
    public void addLinkDiscoveryAware(ILinkDiscoveryListener linkDiscoveryAwareComponent) {
        // TODO make this a copy on write set or lock it somehow
        this.linkDiscoveryAware.add(linkDiscoveryAwareComponent);
    }

    /**
     * Deregister a link discovery aware component
     * @param linkDiscoveryAwareComponent
     */
    public void removeLinkDiscoveryAware(ILinkDiscoveryListener linkDiscoveryAwareComponent) {
        // TODO make this a copy on write set or lock it somehow
        this.linkDiscoveryAware.remove(linkDiscoveryAwareComponent);
    }
    
    /**
     * Sets the IStorageSource to use for ITology
     * @param storageSource the storage source to use
     */
    public void setStorageSource(IStorageSourceService storageSource) {
        this.storageSource = storageSource;
    }

    /**
     * Gets the storage source for this ITopology
     * @return The IStorageSource ITopology is writing to
     */
    public IStorageSourceService getStorageSource() {
        return storageSource;
    }

    /**
     * @param routingEngine the storage source to use for persisting link info
     */
    public void setRoutingEngine(IRoutingService routingEngine) {
        this.routingEngine = routingEngine;
    }

    @Override
    public boolean isCallbackOrderingPrereq(OFType type, String name) {
        return false;
    }

    @Override
    public boolean isCallbackOrderingPostreq(OFType type, String name) {
        return false;
    }

    @Override
    public void rowsModified(String tableName, Set<Object> rowKeys) {
        Map<Long, IOFSwitch> switches = floodlightProvider.getSwitches();
        ArrayList<IOFSwitch> updated_switches = new ArrayList<IOFSwitch>();
        for(Object key: rowKeys) {
            Long swId = new Long(HexString.toLong((String)key));
            if (switches.containsKey(swId)) {
                IOFSwitch sw = switches.get(swId);
                boolean curr_status = sw.hasAttribute(IOFSwitch.SWITCH_IS_CORE_SWITCH);
                boolean new_status =  false;
                IResultSet resultSet = null;

                try {
                    resultSet = storageSource.getRow(tableName, key);
                    for (Iterator<IResultSet> it = resultSet.iterator(); it.hasNext();) {
                        // In case of multiple rows, use the status in last row?
                        Map<String, Object> row = it.next().getRow();
                        if (row.containsKey(SWITCH_CORE_SWITCH)) {
                            new_status = ((String)row.get(SWITCH_CORE_SWITCH)).equals("true");
                        }
                    }
                }
                finally {
                    if (resultSet != null)
                        resultSet.close();
                }

                if (curr_status != new_status) {
                    updated_switches.add(sw);
                }
            } else {
            	if (log.isDebugEnabled()) {
	                log.debug("Update for switch which has no entry in switch " +
	                          "list (dpid={}), a delete action.", (String)key);
            	}
            }
        }

        for (IOFSwitch sw : updated_switches) {
            // Set SWITCH_IS_CORE_SWITCH to it's inverse value
            if (sw.hasAttribute(IOFSwitch.SWITCH_IS_CORE_SWITCH)) {
                sw.removeAttribute(IOFSwitch.SWITCH_IS_CORE_SWITCH);
                if (log.isDebugEnabled()) {
	                log.debug("SWITCH_IS_CORE_SWITCH set to False for {}", sw);
                }
                updates.add(new LDUpdate(sw.getId(), SwitchType.BASIC_SWITCH));
            }
            else {
                sw.setAttribute(IOFSwitch.SWITCH_IS_CORE_SWITCH, new Boolean(true));
                if (log.isDebugEnabled()) {
	                log.debug("SWITCH_IS_CORE_SWITCH set to True for {}", sw);
                }
                updates.add(new LDUpdate(sw.getId(), SwitchType.CORE_SWITCH));
            }
        }
    }

    @Override
    public void rowsDeleted(String tableName, Set<Object> rowKeys) {
        // Ignore delete events, the switch delete will do the right thing on it's own
    }

    // IFloodlightModule classes
    
    @Override
    public Collection<Class<? extends IFloodlightService>> getModuleServices() {
        Collection<Class<? extends IFloodlightService>> l = 
                new ArrayList<Class<? extends IFloodlightService>>();
        l.add(ILinkDiscoveryService.class);
        //l.add(ITopologyService.class);
        return l;
    }

    @Override
    public Map<Class<? extends IFloodlightService>, IFloodlightService>
            getServiceImpls() {
        Map<Class<? extends IFloodlightService>,
        IFloodlightService> m = 
            new HashMap<Class<? extends IFloodlightService>,
                        IFloodlightService>();
        // We are the class that implements the service
        m.put(ILinkDiscoveryService.class, this);
        //m.put(ITopologyService.class, this);
        
        return m;
    }

    @Override
    public Collection<Class<? extends IFloodlightService>> getModuleDependencies() {
        Collection<Class<? extends IFloodlightService>> l = 
                new ArrayList<Class<? extends IFloodlightService>>();
        l.add(IFloodlightProviderService.class);
        l.add(IStorageSourceService.class);
        l.add(IRoutingService.class);
        l.add(IRestApiService.class);
        l.add(IThreadPoolService.class);
        return l;
    }

    @Override
    public void init(FloodlightModuleContext context)
                      throws FloodlightModuleException {
        floodlightProvider = context.getServiceImpl(IFloodlightProviderService.class);
        storageSource = context.getServiceImpl(IStorageSourceService.class);
        routingEngine = context.getServiceImpl(IRoutingService.class);
        restApi = context.getServiceImpl(IRestApiService.class);
        threadPool = context.getServiceImpl(IThreadPoolService.class);
        
        // We create this here because there is no ordering guarantee
        this.linkDiscoveryAware = new ArrayList<ILinkDiscoveryListener>();
        this.lock = new ReentrantReadWriteLock();
        this.updates = new LinkedBlockingQueue<LDUpdate>();
        this.links = new HashMap<LinkTuple, LinkInfo>();
        this.portLinks = new HashMap<SwitchPortTuple, Set<LinkTuple>>();
        this.portBroadcastDomainLinks = new HashMap<SwitchPortTuple, Set<LinkTuple>>();
        this.switchLinks = new HashMap<IOFSwitch, Set<LinkTuple>>();
        this.evHistTopologySwitch =
            new EventHistory<EventHistoryTopologySwitch>("Topology: Switch");
        this.evHistTopologyLink =
            new EventHistory<EventHistoryTopologyLink>("Topology: Link");
        this.evHistTopologyCluster =
            new EventHistory<EventHistoryTopologyCluster>("Topology: Cluster");
    }

    @Override
    public void startUp(FloodlightModuleContext context) {
        // Create our storage tables
        storageSource.createTable(LINK_TABLE_NAME, null);
        storageSource.setTablePrimaryKeyName(LINK_TABLE_NAME, LINK_ID);
        storageSource.createTable(LINK_TABLE_NAME, null);
        storageSource.setTablePrimaryKeyName(LINK_TABLE_NAME, LINK_ID);
        // Register for storage updates for the switch table
        try {
            storageSource.addListener(SWITCH_TABLE_NAME, this);
        } catch (StorageException ex) {
            log.error("Error in installing listener for switch table - {}", SWITCH_TABLE_NAME);
        }
        
        ScheduledExecutorService ses = threadPool.getScheduledExecutor();

        // Setup sending out LLDPs
        Runnable lldpSendTimer = new Runnable() {
            @Override
            public void run() {
                try {
                    sendLLDPs();

                    if (!shuttingDown) {
                        ScheduledExecutorService ses = 
                            threadPool.getScheduledExecutor();
                                    ses.schedule(this, lldpFrequency, 
                                                        TimeUnit.MILLISECONDS);
                    }
                } catch (StorageException e) {
                    log.error("Storage exception in LLDP send timer; " + 
                              "terminating process", e);
                    floodlightProvider.terminate();
                } catch (Exception e) {
                    log.error("Exception in LLDP send timer", e);
                }
            }   
        };
        ses.schedule(lldpSendTimer, 1000, TimeUnit.MILLISECONDS);

        Runnable timeoutLinksTimer = new Runnable() {
            @Override
            public void run() {
            	if (log.isTraceEnabled()) {
	                log.trace("Running timeoutLinksTimer");
            	}
                try {
                    timeoutLinks();
                    if (!shuttingDown) {
                        ScheduledExecutorService ses = 
                                threadPool.getScheduledExecutor();
                        ses.schedule(this, lldpTimeout, TimeUnit.MILLISECONDS);
                    }
                } catch (StorageException e) {
                    log.error("Storage exception in link timer; " + 
                              "terminating process", e);
                    floodlightProvider.terminate();
                } catch (Exception e) {
                    log.error("Exception in timeoutLinksTimer", e);
                }
            }
        };
        ses.schedule(timeoutLinksTimer, 1000, TimeUnit.MILLISECONDS);

        updatesThread = new Thread(new Runnable () {
            @Override
            public void run() {
                while (true) {
                    try {
                        doUpdatesThread();
                    } catch (InterruptedException e) {
                        return;
                    } 
                }
            }}, "Topology Updates");
        updatesThread.start();
        
        // Register for the OpenFlow messages we want to receive
        floodlightProvider.addOFMessageListener(OFType.PACKET_IN, this);
        floodlightProvider.addOFMessageListener(OFType.PORT_STATUS, this);
        // Register for switch updates
        floodlightProvider.addOFSwitchListener(this);
        floodlightProvider.addInfoProvider("summary", this);
        
        // init our rest api
        if (restApi != null) {
            restApi.addRestletRoutable(new TopologyWebRoutable());
        } else {
            log.error("Could not instantiate REST API");
        }

        setControllerTLV();
    }

    // ****************************************************
    // Topology Manager's Event History members and methods
    // ****************************************************

    // Topology Manager event history
    public EventHistory<EventHistoryTopologySwitch>  evHistTopologySwitch;
    public EventHistory<EventHistoryTopologyLink>    evHistTopologyLink;
    public EventHistory<EventHistoryTopologyCluster> evHistTopologyCluster;
    public EventHistoryTopologySwitch  evTopoSwitch;
    public EventHistoryTopologyLink    evTopoLink;
    public EventHistoryTopologyCluster evTopoCluster;

    // Switch Added/Deleted
    private void evHistTopoSwitch(IOFSwitch sw, EvAction actn, String reason) {
        if (evTopoSwitch == null) {
            evTopoSwitch = new EventHistoryTopologySwitch();
        }
        evTopoSwitch.dpid     = sw.getId();
        if ((sw.getChannel() != null) &&
            (SocketAddress.class.isInstance(
                sw.getChannel().getRemoteAddress()))) {
            evTopoSwitch.ipv4Addr =
                ((InetSocketAddress)(sw.getChannel().
                        getRemoteAddress())).getAddress().getAddress();
            evTopoSwitch.l4Port   =
                (short)(((InetSocketAddress)(sw.getChannel().
                        getRemoteAddress())).getPort());
        } else {
            byte[] zeroIpa = new byte[] {(byte)0, (byte)0, (byte)0, (byte)0};
            evTopoSwitch.ipv4Addr = zeroIpa;
            evTopoSwitch.l4Port = 0;
        }
        evTopoSwitch.reason   = reason;
        evTopoSwitch = evHistTopologySwitch.put(evTopoSwitch, actn);
    }

    private void evHistTopoLink(long srcDpid, long dstDpid, short srcPort,
            short dstPort, int srcPortState, int dstPortState,
            EvAction actn, String reason) {
        if (evTopoLink == null) {
            evTopoLink = new EventHistoryTopologyLink();
        }
        evTopoLink.srcSwDpid = srcDpid;
        evTopoLink.dstSwDpid = dstDpid;
        evTopoLink.srcSwport = srcPort;
        evTopoLink.dstSwport = dstPort;
        evTopoLink.srcPortState = srcPortState;
        evTopoLink.dstPortState = dstPortState;
        evTopoLink.reason    = reason;
        evTopoLink = evHistTopologyLink.put(evTopoLink, actn);
    }

    public void evHistTopoCluster(long dpid, long clusterIdOld,
                    long clusterIdNew, EvAction action, String reason) {
        if (evTopoCluster == null) {
            evTopoCluster = new EventHistoryTopologyCluster();
        }
        evTopoCluster.dpid         = dpid;
        evTopoCluster.clusterIdOld = clusterIdOld;
        evTopoCluster.clusterIdNew = clusterIdNew;
        evTopoCluster.reason       = reason;
        evTopoCluster = evHistTopologyCluster.put(evTopoCluster, action);
    }

    @Override
    public Map<String, Object> getInfo(String type) {
        if (!"summary".equals(type)) return null;

        Map<String, Object> info = new HashMap<String, Object>();

        int num_links = 0;
        for (Set<LinkTuple> links : switchLinks.values())
            num_links += links.size();
        info.put("# inter-switch links", num_links / 2);

        return info;
    }
}<|MERGE_RESOLUTION|>--- conflicted
+++ resolved
@@ -570,13 +570,10 @@
                 updateOperation = UpdateOperation.ADD_OR_UPDATE;
                 linkChanged = true;
 
-<<<<<<< HEAD
                 if (log.isDebugEnabled()) {
 	                log.debug("Added link {}", lt);
                 }
-=======
-                log.debug("Added link {}", lt);
->>>>>>> f1ae6db2
+
                 // Add to event history
                 evHistTopoLink(lt.getSrc().getSw().getId(),
                                 lt.getDst().getSw().getId(),
@@ -629,13 +626,9 @@
 
                 if (linkChanged) {
                     updateOperation = UpdateOperation.ADD_OR_UPDATE;
-<<<<<<< HEAD
                     if (log.isDebugEnabled()) {
                         log.debug("Updated link {}", lt);
                     }
-=======
-                    log.debug("Updated link {}", lt);
->>>>>>> f1ae6db2
                     // Add to event history
                     evHistTopoLink(lt.getSrc().getSw().getId(),
                                     lt.getDst().getSw().getId(),
