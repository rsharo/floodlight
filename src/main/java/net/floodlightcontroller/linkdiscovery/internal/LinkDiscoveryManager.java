--- conflicted
+++ resolved
@@ -698,17 +698,6 @@
             return Command.STOP;
         }
 
-<<<<<<< HEAD
-        OFPhysicalPort physicalPort =
-                remoteSwitch.getPort(remotePort).toOFPhysicalPort();
-        int srcPortState = (physicalPort != null) ? physicalPort.getState()
-                                                 : 0;
-        physicalPort = iofSwitch.getPort(inPort).toOFPhysicalPort();
-        int dstPortState = (physicalPort != null) ? physicalPort.getState()
-                                                 : 0;
-
-=======
->>>>>>> 48a8f128
         // Store the time of update to this link, and push it out to
         // routingEngine
         Link lt = new Link(remoteSwitch.getId(), remotePort,
