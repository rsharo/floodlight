--- conflicted
+++ resolved
@@ -59,14 +59,11 @@
 import net.floodlightcontroller.counter.CounterStore;
 import net.floodlightcontroller.counter.ICounter;
 import net.floodlightcontroller.counter.CounterStore.NetworkLayer;
-<<<<<<< HEAD
 import net.floodlightcontroller.counter.ICounterStoreService;
-=======
 import net.floodlightcontroller.devicemanager.IDeviceManagerAware;
 import net.floodlightcontroller.devicemanager.internal.DeviceManagerImpl;
 import net.floodlightcontroller.flowcache.FlowCache;
 import net.floodlightcontroller.forwarding.Forwarding;
->>>>>>> e22c3f33
 import net.floodlightcontroller.jython.Server;
 import net.floodlightcontroller.packet.Ethernet;
 import net.floodlightcontroller.packet.IPv4;
@@ -147,33 +144,16 @@
     protected ScheduledExecutorService executor = 
             Executors.newScheduledThreadPool(5);
     
-<<<<<<< HEAD
     protected IStorageSourceService storageSource;
     protected IOFMessageFilterManagerService messageFilterManager;
     protected IPktInProcessingTimeService pktinProcTime;
-    protected long ptWarningThresholdInNano;
+    protected FlowCache flowCacheManager;
     
     // Configuration options
     protected int openFlowPort = 6633;
-=======
-    protected IStorageSource storageSource;
-    protected TopologyImpl topology;
-    protected DeviceManagerImpl deviceManager;
-    protected RoutingImpl routingEngine;
-    protected Forwarding forwarding;
-    protected OFMessageFilterManager messageFilterManager;
-    protected PktinProcessingTime pktinProcTime;
-    protected FlowCache flowCacheManager;
-    private StaticFlowEntryPusher staticFlowEntryPusher;
     protected long ptWarningThresholdInNano;
-    
-    protected List<RestletRoutable> restlets;
-
-    protected int restPort;
-    protected int openFlowPort;
     protected int workerThreads;
->>>>>>> e22c3f33
-
+    
     // Storage table names
     protected static final String CONTROLLER_TABLE_NAME = "controller_controller";
     protected static final String CONTROLLER_ID = "id";
@@ -221,7 +201,6 @@
     public void setStorageSourceService(IStorageSourceService storageSource) {
         this.storageSource = storageSource;
     }
-<<<<<<< HEAD
     
     public void setCounterStore(ICounterStoreService counterStore) {
         this.counterStore = counterStore;
@@ -237,22 +216,8 @@
     
     public void setRestApiService(IRestApiService restApi) {
         this.restApi = restApi;
-=======
-
-    public Controller(CmdLineSettings settings) {
-        this.messageListeners =
-            new ConcurrentHashMap<OFType, 
-                                  ListenerDispatcher<OFType, 
-                                                     IOFMessageListener>>();
-        this.switchListeners = new CopyOnWriteArraySet<IOFSwitchListener>();
-        this.updates = new LinkedBlockingQueue<Update>();
-        this.restlets = new ArrayList<RestletRoutable>();
-        this.restPort = settings.getRestPort();
-        this.openFlowPort = settings.getOpenFlowPort();
-        this.workerThreads = settings.getWorkerThreads();
->>>>>>> e22c3f33
-    }
-    
+    }
+
     // **********************
     // ChannelUpstreamHandler
     // **********************
@@ -785,11 +750,7 @@
                                 IFloodlightProviderService.CONTEXT_PI_PAYLOAD, 
                                 eth);
                     }
-<<<<<<< HEAD
-
-=======
                     
->>>>>>> e22c3f33
                     // Get the starting time (overall and per-component) of 
                     // the processing chain for this packet if performance
                     // monitoring is turned on
@@ -1255,28 +1216,7 @@
      */
     public void run() {
         try {            
-<<<<<<< HEAD
-            final ServerBootstrap bootstrap = new ServerBootstrap(
-                    new NioServerSocketChannelFactory(
-                            Executors.newCachedThreadPool(),
-                            Executors.newCachedThreadPool()));
-=======
-            // Start listening for REST requests
-            final Component component = new Component();
-            component.getServers().add(Protocol.HTTP, restPort);
-            component.getDefaultHost().attach(this);
-            
-            component.start();
-
-            // Start listening for switch connections
-            //int threads = 
-            //       Runtime.getRuntime().availableProcessors() * 2 + 1;
-            //int threads = 1;
-            //long maxMem = Runtime.getRuntime().maxMemory() * 1 / 3;
-            //long memPerChannel = 2 * 1024 * 1024;
-
-            final ServerBootstrap bootstrap = createServerBootStrap(workerThreads);
->>>>>>> e22c3f33
+           final ServerBootstrap bootstrap = createServerBootStrap(workerThreads);
 
             bootstrap.setOption("reuseAddr", true);
             bootstrap.setOption("child.keepAlive", true);
@@ -1336,10 +1276,8 @@
     }
 
     /**
-     * Initialize all of the controller's components; override me for
-     * new components
+     * Initialize internal datastructures
      */
-<<<<<<< HEAD
     public void init() {
         // These data structures are initialized here because other
         // module's startUp() might be called before ours
@@ -1355,28 +1293,7 @@
      */
     public void startupComponents() {
         log.debug("Doing controller internal setup");
-=======
-    protected void init() {
-        topology = new TopologyImpl();
-        deviceManager = new DeviceManagerImpl();
-        counterStore = new CounterStore();
-        pktinProcTime = new PktinProcessingTime();
-        routingEngine = new RoutingImpl();
-        flowCacheManager = new FlowCache();
-        initStorageSource();
-        
-        topology.setFloodlightProvider(this);
-        topology.setStorageSource(storageSource);
-         
-        deviceManager.setFloodlightProvider(this);
-        deviceManager.setStorageSource(storageSource);
-        deviceManager.setTopology(topology);
-        
-        initMessageFilterManager();
-        initStaticFlowPusher();
-        initForwarding();
->>>>>>> e22c3f33
-        
+       
         // Our internal data structures
         this.updates = new LinkedBlockingQueue<Update>();
         this.switches = new ConcurrentHashMap<Long, IOFSwitch>();
@@ -1422,67 +1339,6 @@
             log.info("Packet processing time threshold for warning set to {} ms.",
                  ptWarningThresholdInNano/1000000);
         }
-<<<<<<< HEAD
-=======
-    }
-    
-    protected void initStorageSource() {
-        storageSource = new MemoryStorageSource();
-    }
-    
-    protected void initMessageFilterManager() {
-        messageFilterManager = new OFMessageFilterManager();
-        messageFilterManager.init(this);
-    }
-    
-    protected void initStaticFlowPusher() {
-        staticFlowEntryPusher = new StaticFlowEntryPusher();
-        staticFlowEntryPusher.setFloodlightProvider(this);
-    }
-    
-    protected void initForwarding() {
-        forwarding = new Forwarding();
-        forwarding.setFloodlightProvider(this);
-        forwarding.setCounterStore(counterStore);
-        forwarding.setDeviceManager(deviceManager);
-        forwarding.setRoutingEngine(routingEngine);
-        forwarding.setTopology(topology);
-        forwarding.setFlowCacheMgr(flowCacheManager);
-    }
-    
-    /**
-     * Initialize the rest context
-     */
-    protected void initRestContext(Context context) {
-        context.getAttributes().put("floodlightProvider", this);
-        context.getAttributes().put("counterStore", counterStore);
-        context.getAttributes().put("storageSource", storageSource);
-        context.getAttributes().put("deviceManager", deviceManager);
-        context.getAttributes().put("messageFilterManager",
-                                    messageFilterManager);
-        context.getAttributes().put("pktinProcessingTime", pktinProcTime);
-        if (staticFlowEntryPusher != null) {
-            context.getAttributes().put("staticFlowEntryPusher", 
-                                        staticFlowEntryPusher);
-        }
-        context.getAttributes().put("topology", topology);
-    }
-    
-    /**
-     * Startup all of the controller's components
-     */
-    protected void startupComponents() {
-        // now, do our own init
-        try {
-            log.debug("Doing controller internal setup");
-            this.startUp();
-        } catch (IOException e) {
-            throw new RuntimeException(e);
-        }
->>>>>>> e22c3f33
-        
-        // Start our debug server
-        this.debugserver_start();
     }
     
     /**
