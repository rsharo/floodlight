--- conflicted
+++ resolved
@@ -636,7 +636,6 @@
                     // *and* send the current role to the new switch.
                     connectedSwitches.add(sw);
                     
-<<<<<<< HEAD
                     if (role != null) {
                         // Send a role request if role support is enabled for the controller
                         // This is a probe that we'll use to determine if the switch
@@ -658,37 +657,11 @@
                         log.debug("This controller's role is null, " + 
                         		"not sending role request msg to {}",
                                 role, sw);
+                        // Need to clear FlowMods before we add the switch
+                        // and dispatch updates otherwise we have a race condition.
+                        sw.clearAllFlowMods();
                         addSwitch(sw);
-                        sw.clearAllFlowMods();
                         state.firstRoleReplyReceived = true;
-=======
-                    if (sw.getRole() != Role.SLAVE) {                
-                        // Delete all pre-existing flows for new connections to 
-                        // the master
-                        // FIXME: Need to think more about what the test should 
-                        // be for when we flush the flow-table? For example, 
-                        // if all the controllers are temporarily in the backup 
-                        // role (e.g. right after a failure of the master 
-                        // controller) at the point the switch connects, then 
-                        // all of the controllers will initially connect as 
-                        // backup controllers and not flush the flow-table. 
-                        // Then when one of them is promoted to master following
-                        // the master controller election the flow-table
-                        // will still not be flushed because that's treated as 
-                        // a failover event where we don't want to flush the 
-                        // flow-table. The end result would be that the flow 
-                        // table for a newly connected switch is never
-                        // flushed. Not sure how to handle that case though...
-                        sw.clearAllFlowMods();
-                        
-                        // Only add the switch to the active switch list if 
-                        // we're not in the slave role. Note that if the role 
-                        // attribute is null, then that means that the switch 
-                        // doesn't support the role request messages, so in that
-                        // case we're effectively in the EQUAL role and the 
-                        // switch should be included in the active switch list.
-                        addSwitch(sw);
->>>>>>> 8671b6af
                     }
                 }
             }
@@ -733,11 +706,13 @@
             
             sw.deliverRoleReply(vendorMessage.getXid(), role);
             
-<<<<<<< HEAD
             boolean isActive = activeSwitches.containsKey(sw.getId());
             if (!isActive && sw.isActive()) {
                 // Transition from SLAVE to MASTER.
                 
+                // Some switches don't seem to update us with port
+                // status messages while in slave role.
+                readSwitchPortStateFromStorage(sw);                
                 // Only add the switch to the active switch list if 
                 // we're not in the slave role. Note that if the role 
                 // attribute is null, then that means that the switch 
@@ -773,33 +748,6 @@
                     log.debug("First role reply from master switch {}, " +
                               "clear FlowTable to active switch list",
                              HexString.toHexString(sw.getId()));
-=======
-            if (state.hsState == HandshakeState.FEATURES_REPLY) {
-                sw.setAttribute(IOFSwitch.SWITCH_SUPPORTS_NX_ROLE, true);
-                state.hasNxRoleReply = true;
-                checkSwitchReady();
-            } else if (state.hsState == HandshakeState.READY) {
-                // FIXME: Need to think more about possible synchronization 
-                // issues here.
-                boolean isActive = activeSwitches.containsKey(sw.getId());
-                String roleName = (role != null) ? role.name() : "none";
-                log.debug("Handling role reply; switch is {}; role = {}",
-                          new Object[] {isActive ? "active" : "inactive", 
-                                                 roleName});
-                if (role == Role.SLAVE) {
-                    if (isActive) {
-                        removeSwitch(sw);
-                        log.debug("Removed slave switch {} from active switch" +
-                                  " list", HexString.toHexString(sw.getId()));
-                    }
-                } else if (!isActive) {
-                    // Some switches don't seem to update us with port
-                    // status messages while in slave role.
-                    readSwitchPortStateFromStorage(sw);
-                    addSwitch(sw);
-                    log.debug("Added master switch {} to active switch list",
-                              HexString.toHexString(sw.getId()));
->>>>>>> 8671b6af
                 }
             } 
             else if (isActive && !sw.isActive()) {
@@ -950,10 +898,14 @@
                                 else if (sw.role == null) {
                                     // Controller's role is master: add to
                                     // active 
-                                    addSwitch(sw);
                                     // TODO: check if clearing flow table is
                                     // right choice here.
+                                    // Need to clear FlowMods before we add the switch
+                                    // and dispatch updates otherwise we have a race condition.
+                                    // TODO: switch update is async. Won't we still have a potential
+                                    //       race condition? 
                                     sw.clearAllFlowMods();
+                                    addSwitch(sw);
                                 }
                             }
                         }
