/**
 *    Copyright 2013, Big Switch Networks, Inc.
 *
 *    Licensed under the Apache License, Version 2.0 (the "License"); you may
 *    not use this file except in compliance with the License. You may obtain
 *    a copy of the License at
 *
 *         http://www.apache.org/licenses/LICENSE-2.0
 *
 *    Unless required by applicable law or agreed to in writing, software
 *    distributed under the License is distributed on an "AS IS" BASIS, WITHOUT
 *    WARRANTIES OR CONDITIONS OF ANY KIND, either express or implied. See the
 *    License for the specific language governing permissions and limitations
 *    under the License.
 **/

package net.floodlightcontroller.core.module;

import java.util.Collection;
import java.util.HashMap;
import java.util.Map;

/**
 * The service registry for an IFloodlightProvider.
 * @author alexreimers
 */
public class FloodlightModuleContext implements IFloodlightModuleContext {
    protected Map<Class<? extends IFloodlightService>, IFloodlightService> serviceMap;
    protected Map<Class<? extends IFloodlightModule>, Map<String, String>> configParams;
    protected Collection<IFloodlightModule> moduleSet;
    
    /**
     * Creates the ModuleContext for use with this IFloodlightProvider.
     * This will be used as a module registry for all IFloodlightModule(s).
     */
    public FloodlightModuleContext() {
        serviceMap = 
                new HashMap<Class<? extends IFloodlightService>,
                                      IFloodlightService>();
        configParams =
                new HashMap<Class<? extends IFloodlightModule>,
                                Map<String, String>>();
    }
    
    /**
     * Adds a IFloodlightModule for this Context.
     * @param clazz the service class
     * @param service The IFloodlightService to add to the registry
     */
    public void addService(Class<? extends IFloodlightService> clazz, 
                           IFloodlightService service) {
        serviceMap.put(clazz, service);
    }
    
    @SuppressWarnings("unchecked")
    @Override
<<<<<<< HEAD
	public <T extends IFloodlightService> T getServiceImpl(Class<T> service) {
	    IFloodlightService s = serviceMap.get(service);
		return (T)s;
	}
	
	@Override
	public Collection<Class<? extends IFloodlightService>> getAllServices() {
	    return serviceMap.keySet();
	}
	
	@Override
	public Collection<IFloodlightModule> getAllModules() {
	    return moduleSet;
	}
	
	public void setModuleSet(Collection<IFloodlightModule> modSet) {
	    this.moduleSet = modSet;
	}
	
	/**
	 * Gets the configuration parameter map for a module
	 * @param module The module to get the configuration map for, usually yourself
	 * @return A map containing all the configuration parameters for the module, may be empty
	 */
	@Override
	public Map<String, String> getConfigParams(IFloodlightModule module) {
		return getConfigParams(module.getClass());
	}

	@Override
	public Map<String, String> getConfigParams(Class<? extends IFloodlightModule> moduleClass) {
	    Map<String, String> retMap = configParams.get(moduleClass);
	    if (retMap == null) {
	        // Return an empty map if none exists so the module does not
	        // need to null check the map
	        retMap = new HashMap<String, String>();
	        configParams.put(moduleClass, retMap);
	    }

	    // also add any configuration parameters for superclasses, but
	    // only if more specific configuration does not override it
	    for (Class<? extends IFloodlightModule> c : configParams.keySet()) {
	        if (c.equals(moduleClass)) {
	            for (Map.Entry<String, String> ent : configParams.get(c).entrySet()) {
	                if (!retMap.containsKey(ent.getKey())) {
	                    retMap.put(ent.getKey(), ent.getValue());
	                }
	            }
	        }
	    }
=======
    public <T extends IFloodlightService> T getServiceImpl(Class<T> service) {
        IFloodlightService s = serviceMap.get(service);
        return (T)s;
    }
    
    @Override
    public Collection<Class<? extends IFloodlightService>> getAllServices() {
        return serviceMap.keySet();
    }
    
    @Override
    public Collection<IFloodlightModule> getAllModules() {
        return moduleSet;
    }
    
    public void setModuleSet(Collection<IFloodlightModule> modSet) {
        this.moduleSet = modSet;
    }

    @Override
    public Map<String, String> getConfigParams(IFloodlightModule module) {
        Class<? extends IFloodlightModule> clazz = module.getClass();
        return getConfigParams(clazz);
    }

    @Override
    public Map<String, String> getConfigParams(Class<? extends IFloodlightModule> clazz) {
        Map<String, String> retMap = configParams.get(clazz);
        if (retMap == null) {
            // Return an empty map if none exists so the module does not
            // need to null check the map
            retMap = new HashMap<String, String>();
            configParams.put(clazz, retMap);
        }

        // also add any configuration parameters for superclasses, but
        // only if more specific configuration does not override it
        for (Class<? extends IFloodlightModule> c : configParams.keySet()) {
            if (c.isAssignableFrom(clazz)) {
                for (Map.Entry<String, String> ent : configParams.get(c).entrySet()) {
                    if (!retMap.containsKey(ent.getKey())) {
                        retMap.put(ent.getKey(), ent.getValue());
                    }
                }
            }
        }
>>>>>>> 6c1e3330

        return retMap;
    }
    
    /**
     * Adds a configuration parameter for a module
     * @param mod The fully qualified module name to add the parameter to
     * @param key The configuration parameter key
     * @param value The configuration parameter value
     */
    public void addConfigParam(IFloodlightModule mod, String key, String value) {
        Map<String, String> moduleParams = configParams.get(mod.getClass());
        if (moduleParams == null) {
            moduleParams = new HashMap<String, String>();
            configParams.put(mod.getClass(), moduleParams);
        }
        moduleParams.put(key, value);
    }
 }<|MERGE_RESOLUTION|>--- conflicted
+++ resolved
@@ -54,58 +54,6 @@
     
     @SuppressWarnings("unchecked")
     @Override
-<<<<<<< HEAD
-	public <T extends IFloodlightService> T getServiceImpl(Class<T> service) {
-	    IFloodlightService s = serviceMap.get(service);
-		return (T)s;
-	}
-	
-	@Override
-	public Collection<Class<? extends IFloodlightService>> getAllServices() {
-	    return serviceMap.keySet();
-	}
-	
-	@Override
-	public Collection<IFloodlightModule> getAllModules() {
-	    return moduleSet;
-	}
-	
-	public void setModuleSet(Collection<IFloodlightModule> modSet) {
-	    this.moduleSet = modSet;
-	}
-	
-	/**
-	 * Gets the configuration parameter map for a module
-	 * @param module The module to get the configuration map for, usually yourself
-	 * @return A map containing all the configuration parameters for the module, may be empty
-	 */
-	@Override
-	public Map<String, String> getConfigParams(IFloodlightModule module) {
-		return getConfigParams(module.getClass());
-	}
-
-	@Override
-	public Map<String, String> getConfigParams(Class<? extends IFloodlightModule> moduleClass) {
-	    Map<String, String> retMap = configParams.get(moduleClass);
-	    if (retMap == null) {
-	        // Return an empty map if none exists so the module does not
-	        // need to null check the map
-	        retMap = new HashMap<String, String>();
-	        configParams.put(moduleClass, retMap);
-	    }
-
-	    // also add any configuration parameters for superclasses, but
-	    // only if more specific configuration does not override it
-	    for (Class<? extends IFloodlightModule> c : configParams.keySet()) {
-	        if (c.equals(moduleClass)) {
-	            for (Map.Entry<String, String> ent : configParams.get(c).entrySet()) {
-	                if (!retMap.containsKey(ent.getKey())) {
-	                    retMap.put(ent.getKey(), ent.getValue());
-	                }
-	            }
-	        }
-	    }
-=======
     public <T extends IFloodlightService> T getServiceImpl(Class<T> service) {
         IFloodlightService s = serviceMap.get(service);
         return (T)s;
@@ -152,7 +100,6 @@
                 }
             }
         }
->>>>>>> 6c1e3330
 
         return retMap;
     }
