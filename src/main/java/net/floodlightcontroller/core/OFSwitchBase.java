--- conflicted
+++ resolved
@@ -163,11 +163,8 @@
         this.timedCache = new TimedCache<Long>(100, 5*1000 );  // 5 seconds interval
         this.listenerLock = new ReentrantReadWriteLock();
         this.portBroadcastCacheHitMap = new ConcurrentHashMap<Short, AtomicLong>();
-<<<<<<< HEAD
         this.description = new OFDescriptionStatistics();
-=======
         this.lastMessageTime = System.currentTimeMillis();
->>>>>>> 257e1ee7
 
         // Defaults properties for an ideal switch
         this.setAttribute(PROP_FASTWILDCARDS, OFMatch.OFPFW_ALL);
