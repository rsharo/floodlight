/**
 *    Copyright 2011, Big Switch Networks, Inc.
 *    Originally created by David Erickson, Stanford University
 *
 *    Licensed under the Apache License, Version 2.0 (the "License"); you may
 *    not use this file except in compliance with the License. You may obtain
 *    a copy of the License at
 *
 *         http://www.apache.org/licenses/LICENSE-2.0
 *
 *    Unless required by applicable law or agreed to in writing, software
 *    distributed under the License is distributed on an "AS IS" BASIS, WITHOUT
 *    WARRANTIES OR CONDITIONS OF ANY KIND, either express or implied. See the
 *    License for the specific language governing permissions and limitations
 *    under the License.
 **/

package net.floodlightcontroller.core;

import java.util.HashMap;

import java.util.List;
import java.util.Set;
import java.util.Map;

import net.floodlightcontroller.core.module.IFloodlightService;
import net.floodlightcontroller.packet.Ethernet;

import org.openflow.protocol.OFMessage;
import org.openflow.protocol.OFType;
import org.openflow.protocol.factory.BasicFactory;
import org.openflow.vendor.nicira.OFRoleVendorData;

/**
 * The interface exposed by the core bundle that allows you to interact
 * with connected switches.
 *
 * @author David Erickson (daviderickson@cs.stanford.edu)
 */
public interface IFloodlightProviderService extends
        IFloodlightService, Runnable {

    /**
     * A value stored in the floodlight context containing a parsed packet
     * representation of the payload of a packet-in message.
     */
    public static final String CONTEXT_PI_PAYLOAD =
            "net.floodlightcontroller.core.IFloodlightProvider.piPayload";

    /**
     * The role of the controller as used by the OF 1.2 and OVS failover and
     * load-balancing mechanism.
     */
    public static enum Role {
        EQUAL(OFRoleVendorData.NX_ROLE_OTHER),
        MASTER(OFRoleVendorData.NX_ROLE_MASTER),
        SLAVE(OFRoleVendorData.NX_ROLE_SLAVE);

        private int nxRole;

        private Role(int nxRole) {
            this.nxRole = nxRole;
        }

        private static Map<Integer,Role> nxRoleToEnum
                = new HashMap<Integer,Role>();
        static {
            for(Role r: Role.values())
                nxRoleToEnum.put(r.toNxRole(), r);
        }
        public int toNxRole() {
            return nxRole;
        }
        // Return the enum representing the given nxRole or null if no
        // such role exists
        public static Role fromNxRole(int nxRole) {
            return nxRoleToEnum.get(nxRole);
        }
    };

    /**
     * A FloodlightContextStore object that can be used to retrieve the
     * packet-in payload
     */
    public static final FloodlightContextStore<Ethernet> bcStore =
            new FloodlightContextStore<Ethernet>();

    /**
     * Adds an OpenFlow message listener
     * @param type The OFType the component wants to listen for
     * @param listener The component that wants to listen for the message
     */
    public void addOFMessageListener(OFType type, IOFMessageListener listener);

    /**
     * Removes an OpenFlow message listener
     * @param type The OFType the component no long wants to listen for
     * @param listener The component that no longer wants to receive the message
     */
    public void removeOFMessageListener(OFType type, IOFMessageListener listener);

    /**
     * Return a non-modifiable list of all current listeners
     * @return listeners
     */
    public Map<OFType, List<IOFMessageListener>> getListeners();

    /**
     * If the switch with the given DPID is known to any controller in the
     * cluster, this method returns the associated IOFSwitch instance. As such
     * the returned switches not necessarily connected or in master role for
     * the local controller.
     *
     * Multiple calls to this method with the same DPID may return different
     * IOFSwitch references. A caller must not store or otherwise rely on
     * IOFSwitch references to be constant over the lifecycle of a switch.
     *
     * @param dpid the dpid of the switch to query
     * @return the IOFSwitch instance associated with the dpid, null if no
     * switch with the dpid is known to the cluster
     */
    public IOFSwitch getSwitch(long dpid);

    /**
     * Returns a snapshot of the set DPIDs for all known switches.
     *
     * The returned set is owned by the caller: the caller can modify it at
     * will and changes to the known switches are not reflected in the returned
     * set. The caller needs to call getAllSwitchDpids() if an updated
     * version is needed.
     *
     * See {@link #getSwitch(long)} for what  "known" switch is.
     * @return the set of DPIDs of all known switches
     */
    public Set<Long> getAllSwitchDpids();

    /**
     * Return a snapshot
     * FIXME: asdf
     * @return
     */
<<<<<<< HEAD
    public Map<Long,IOFSwitch> getAllSwitchMap();
=======
    public Map<Long, IOFSwitch> getSwitches();

    public IOFSwitch getSwitchByDpid(String dpid);
>>>>>>> d2439a59

    /**
     * Get the current role of the controller
     */
    public Role getRole();

    /**
     * Get the current role of the controller
     */
    public RoleInfo getRoleInfo();

    /**
     * Get the current mapping of controller IDs to their IP addresses
     * Returns a copy of the current mapping.
     * @see IHAListener
     */
    public Map<String,String> getControllerNodeIPs();


    /**
     * Set the role of the controller
     * @param role The new role for the controller node
     * @param changeDescription The reason or other information for this role change
     */
    public void setRole(Role role, String changeDescription);

    /**
     * Add a switch listener
     * @param listener The module that wants to listen for events
     */
    public void addOFSwitchListener(IOFSwitchListener listener);

    /**
     * Remove a switch listener
     * @param listener The The module that no longer wants to listen for events
     */
    public void removeOFSwitchListener(IOFSwitchListener listener);

    /**
     * Adds a listener for HA role events
     * @param listener The module that wants to listen for events
     */
    public void addHAListener(IHAListener listener);

    /**
     * Removes a listener for HA role events
     * @param listener The module that no longer wants to listen for events
     */
    public void removeHAListener(IHAListener listener);

    /**
     * Terminate the process
     */
    public void terminate();

    /**
     * Re-injects an OFMessage back into the packet processing chain
     * @param sw The switch to use for the message
     * @param msg the message to inject
     * @return True if successfully re-injected, false otherwise
     */
    public boolean injectOfMessage(IOFSwitch sw, OFMessage msg);

    /**
     * Re-injects an OFMessage back into the packet processing chain
     * @param sw The switch to use for the message
     * @param msg the message to inject
     * @param bContext a floodlight context to use if required
     * @return True if successfully re-injected, false otherwise
     */
    public boolean injectOfMessage(IOFSwitch sw, OFMessage msg,
            FloodlightContext bContext);

    /**
     * Process written messages through the message listeners for the controller
     * @param sw The switch being written to
     * @param m the message
     * @param bc any accompanying context object
     */
    public void handleOutgoingMessage(IOFSwitch sw, OFMessage m,
            FloodlightContext bc);

    /**
     * Gets the BasicFactory
     * @return an OpenFlow message factory
     */
    public BasicFactory getOFMessageFactory();

    /**
     * Run the main I/O loop of the Controller.
     */
    @Override
    public void run();

    /**
     * Add an info provider of a particular type
     * @param type
     * @param provider
     */
    public void addInfoProvider(String type, IInfoProvider provider);

   /**
    * Remove an info provider of a particular type
    * @param type
    * @param provider
    */
   public void removeInfoProvider(String type, IInfoProvider provider);

   /**
    * Return information of a particular type (for rest services)
    * @param type
    * @return
    */
   public Map<String, Object> getControllerInfo(String type);


   /**
    * Return the controller start time in  milliseconds
    * @return
    */
   public long getSystemStartTime();

   /**
    * Configure controller to always clear the flow table on the switch,
    * when it connects to controller. This will be true for first time switch
    * reconnect, as well as a switch re-attaching to Controller after HA
    * switch over to ACTIVE role
    */
   public void setAlwaysClearFlowsOnSwAdd(boolean value);

   /**
    * Get controller memory information
    */
   public Map<String, Long> getMemory();

   /**
    * returns the uptime of this controller.
    * @return
    */
   public Long getUptime();

   /**
    * Adds an OFSwitch driver
    *  @param manufacturerDescriptionPrefix Register the given prefix
    * with the driver.
    * @param driver A IOFSwitchDriver instance to handle IOFSwitch instaniation
    * for the given manufacturer description prefix
    * @throws IllegalStateException If the the manufacturer description is
    * already registered
    * @throws NullPointerExeption if manufacturerDescriptionPrefix is null
    * @throws NullPointerExeption if driver is null
    */
   public void addOFSwitchDriver(String desc, IOFSwitchDriver driver);

}<|MERGE_RESOLUTION|>--- conflicted
+++ resolved
@@ -139,13 +139,9 @@
      * FIXME: asdf
      * @return
      */
-<<<<<<< HEAD
     public Map<Long,IOFSwitch> getAllSwitchMap();
-=======
-    public Map<Long, IOFSwitch> getSwitches();
 
     public IOFSwitch getSwitchByDpid(String dpid);
->>>>>>> d2439a59
 
     /**
      * Get the current role of the controller
