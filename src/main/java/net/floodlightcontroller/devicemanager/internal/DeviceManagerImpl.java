--- conflicted
+++ resolved
@@ -55,19 +55,11 @@
 import net.floodlightcontroller.packet.DHCP;
 import net.floodlightcontroller.packet.Ethernet;
 import net.floodlightcontroller.packet.IPv4;
-<<<<<<< HEAD
 import net.floodlightcontroller.packet.UDP;
 import net.floodlightcontroller.restserver.IRestApiService;
-=======
-import net.floodlightcontroller.restserver.IRestApiService;
-import net.floodlightcontroller.routing.ForwardingBase;
-import net.floodlightcontroller.storage.IResultSet;
-import net.floodlightcontroller.storage.IStorageSourceListener;
->>>>>>> 6c645fd3
 import net.floodlightcontroller.storage.IStorageSourceService;
 import net.floodlightcontroller.storage.IStorageSourceListener;
 import net.floodlightcontroller.threadpool.IThreadPoolService;
-import net.floodlightcontroller.topology.ITopologyListener;
 import net.floodlightcontroller.topology.ITopologyService;
 import net.floodlightcontroller.util.MultiIterator;
 import static net.floodlightcontroller.devicemanager.internal.
@@ -86,7 +78,6 @@
  * within the network.
  * @author readams
  */
-<<<<<<< HEAD
 public class DeviceManagerImpl implements 
         IDeviceService, IOFMessageListener,
         IStorageSourceListener, IFloodlightModule,
@@ -100,12 +91,6 @@
     protected IRestApiService restApi;
     protected IThreadPoolService threadPool;
     
-=======
-public class DeviceManagerImpl implements IDeviceManagerService, IOFMessageListener,
-        IOFSwitchListener, ILinkDiscoveryListener, IFloodlightModule, IStorageSourceListener,
-        ITopologyListener, IInfoProvider {
-
->>>>>>> 6c645fd3
     /**
      * Time in milliseconds before entities will expire
      */
@@ -178,7 +163,6 @@
          * Allocate a new {@link ClassState} object for the class
          * @param clazz the class to use for the state
          */
-<<<<<<< HEAD
         public ClassState(IEntityClass clazz) {
             EnumSet<DeviceField> keyFields = clazz.getKeyFields();
             EnumSet<DeviceField> primaryKeyFields = 
@@ -194,23 +178,6 @@
             for (EnumSet<DeviceField> fields : perClassIndices) {
                 secondaryIndexMap.put(fields, 
                                       new DeviceMultiIndex(fields));
-=======
-        protected void removeSwPort(SwitchPortTuple swPrt) {
-
-            Map<Integer, Device> switchPortDevices = 
-                                            switchPortDeviceMap.remove(swPrt);
-
-            if (switchPortDevices == null) {
-                return;
-            }
-
-            // Update the individual devices by updating its attachment points
-            for (Device d : switchPortDevices.values()) {
-                // Remove the device from the switch->device mapping
-                delDevAttachmentPoint(d.getDataLayerAddressAsLong(), swPrt);
-                evHistAttachmtPt(d.getDataLayerAddressAsLong(), swPrt, EvAction.REMOVED,
-                                                        "SwitchPort removed");
->>>>>>> 6c645fd3
             }
         }
     }
@@ -236,24 +203,7 @@
         /**
          * The change that was made
          */
-<<<<<<< HEAD
         protected Change change;
-=======
-        protected void delNwAddrByDataLayerAddr(long dlAddr,
-                                                int nwAddr) {
-            Device d = getDeviceByDataLayerAddr(dlAddr);
-            if (d == null) return;
-            Device dCopy = new Device(d);
-            DeviceNetworkAddress na = dCopy.getNetworkAddress(nwAddr);
-            
-            if (na != null) {
-                delFromIpv4AddressDeviceMap(nwAddr, d);
-                dCopy.removeNetworkAddress(na);
-                updateMaps(dCopy);
-                removeNetworkAddressFromStorage(d.getDlAddrString(), na);
-            }
-        }
->>>>>>> 6c645fd3
         
         /**
          * If not added, then this is the list of fields changed
@@ -301,7 +251,6 @@
                                              switchPort, null));
     }
 
-<<<<<<< HEAD
     @Override
     public IDevice findDestDevice(IDevice source, long macAddress,
                                   Short vlan, Integer ipv4Address) {
@@ -317,24 +266,12 @@
                                            null,
                                            null));
     }
-=======
-        /**
-         * Delete an attachment point from a device
-         * @param d the device
-         * @param swPort the {@link SwitchPortTuple} to remove
-         */
-        protected void delDevAttachmentPoint(long dlAddr, SwitchPortTuple swPort) {
-            delDevAttachmentPoint(devMgrMaps.getDeviceByDataLayerAddr(dlAddr), 
-                swPort.getSw(), swPort.getPort());
-        }
->>>>>>> 6c645fd3
 
     @Override
     public Collection<? extends IDevice> getAllDevices() {
         return Collections.unmodifiableCollection(deviceMap.values());
     }
 
-<<<<<<< HEAD
     @Override
     public void addIndex(boolean perClass,
                          EnumSet<DeviceField> keyFields) {
@@ -343,30 +280,6 @@
         } else {
             secondaryIndexMap.put(keyFields, 
                                   new DeviceMultiIndex(keyFields));
-=======
-            // Make a copy of this device
-            Device dCopy = new Device(d);
-            DeviceAttachmentPoint dap = dCopy.removeAttachmentPoint(swPort);
-            // Remove the original device from the Switch-port map
-            // This is a no-op when this fn is called from removeSwPort
-            // as the switch-pot itself would be deleted from the map 
-            delFromSwitchPortDeviceMap(swPort, d);
-            // Remove the original device from the Switch map
-            delFromSwitchDeviceMap(sw, d);  
-            // Now add this updated device to the maps, which will replace
-            // the old copy
-            updateMaps(dCopy);
-            if (log.isDebugEnabled()) {
-                log.debug("Remove AP {} post {} prev {} for Device {}", 
-                          new Object[] {dap, dCopy.getAttachmentPoints().size(),
-                                        d.getAttachmentPoints().size(), dCopy});
-            }
-            removeAttachmentPointFromStorage(d.getDlAddrString(),
-                    HexString.toHexString(dap.getSwitchPort().getSw().getId()),
-                    dap.getSwitchPort().getPort().toString());
-            d = null;
-            return true;
->>>>>>> 6c645fd3
         }
     }
 
@@ -463,7 +376,6 @@
         return new MultiIterator<Device>(iterators.iterator());
     }
 
-<<<<<<< HEAD
     @Override
     public void addListener(IDeviceListener listener) {
         deviceListeners.add(listener);
@@ -473,36 +385,6 @@
     public void setEntityClassifier(IEntityClassifier classifier) {
         entityClassifier = classifier;
     }
-=======
-    // Our dependencies
-    protected IFloodlightProviderService floodlightProvider;
-    protected ILinkDiscoveryService linkDiscovery;
-    protected ITopologyService topology;
-    protected IStorageSourceService storageSource;
-    protected IThreadPoolService threadPool;
-    protected IRestApiService restApi;
-
-    protected Runnable deviceAgingTimer;
-    protected SingletonTask deviceUpdateTask;
-    protected Date previousStorageAudit;
-
-    protected static int DEVICE_MAX_AGE    = 60 * 60 * 24;
-    protected static int DEVICE_NA_MAX_AGE = 60 * 60 *  2;
-    protected static int DEVICE_AP_MAX_AGE = 60 * 60 *  2;
-    protected static long NBD_TO_BD_TIMEDIFF_MS = 300000; // 5 minutes
-    protected static long BD_TO_BD_TIMEDIFF_MS = 5000; // 5 seconds
-    // This the amount of time that we need for a device to move from
-    // a non-broadcast domain port to a broadcast domain port.
-
-    // Constants for accessing storage
-    // Table names
-    private static final String DEVICE_TABLE_NAME = "controller_host";
-    private static final String DEVICE_ATTACHMENT_POINT_TABLE_NAME = 
-                                            "controller_hostattachmentpoint";
-    private static final String DEVICE_NETWORK_ADDRESS_TABLE_NAME = 
-                                            "controller_hostnetworkaddress";
-    protected static final String PORT_CHANNEL_TABLE_NAME = "controller_portchannelconfig";
->>>>>>> 6c645fd3
     
     @Override
     public void flushEntityCache(IEntityClass entityClass, 
@@ -597,7 +479,6 @@
         return m;
     }
 
-<<<<<<< HEAD
     @Override
     public Collection<Class<? extends IFloodlightService>> getModuleDependencies() {
         Collection<Class<? extends IFloodlightService>> l =
@@ -609,223 +490,6 @@
         l.add(IThreadPoolService.class);
         return l;
     }
-=======
-    /**
-     * This method is called for every packet-in and should be optimized for
-     * performance.
-     * @param sw
-     * @param pi
-     * @param cntx
-     * @return
-     */
-    public Command processPacketInMessage(IOFSwitch sw, OFPacketIn pi, 
-                                          FloodlightContext cntx) {
-
-        Ethernet eth = IFloodlightProviderService.bcStore.get(
-                    cntx, IFloodlightProviderService.CONTEXT_PI_PAYLOAD);
-        /** If a broadcast or multicast packetIn comes from a port that's not allowed by higher
-         *  level topology, it should be dropped.
-         *  If it is an unicast packetIn, let it go through. This is the case when the broadcast
-         *  domain where the unicast packet originated learned the dst device on the wrong port.
-         *  Hopefully, the response from dst device will correct the learning of the BD.
-         */
-        short pinPort = pi.getInPort();
-        long pinSw = sw.getId();
-        if (topology.isAllowed(pinSw, pinPort) == false) {
-            if (eth.getEtherType() == Ethernet.TYPE_BDDP ||
-                (eth.isBroadcast() == false && eth.isMulticast() == false)) {
-                return Command.CONTINUE;
-            } else {
-                if (log.isDebugEnabled()) {
-                    log.debug("deviceManager: Stopping packet as it is coming" +
-                            "in on a port blocked by higher layer on." +
-                            "switch ={}, port={}", new Object[] {sw.getStringId(), pinPort});
-                }
-                return Command.STOP;
-            }
-        }
-
-        Command ret = Command.CONTINUE;
-        OFMatch match = new OFMatch();
-        match.loadFromPacket(pi.getPacketData(), pi.getInPort(), sw.getId());
-        // Add this packet-in to event history
-        evHistPktIn(match);
-        if (log.isDebugEnabled())
-            log.debug("Entering packet_in processing sw {}, port {}. {} --> {}, type {}",
-                      new Object[] { sw.getStringId(), pi.getInPort(), 
-                               HexString.toHexString(match.getDataLayerSource()),
-                               HexString.toHexString(match.getDataLayerDestination()),
-                               match.getDataLayerType()
-                      });
-
-        /**
-         * Drop all broadcast and multicast packets from not-allowed incoming broadcast ports
-         */
-        if ((eth.isBroadcast() || eth.isMulticast()) &&
-            !topology.isIncomingBroadcastAllowed(pinSw, pinPort)) {
-            if (log.isDebugEnabled()) {
-                log.debug("Drop broadcast/multicast packets with src {} from not-allowed incoming broadcast ports {} {}",
-                        new Object[] {HexString.toHexString(eth.getSourceMACAddress()),
-                        HexString.toHexString(pinSw), pinPort});
-            }
-            return Command.STOP;
-        }
-
-        // Create attachment point/update network address if required
-        SwitchPortTuple switchPort = new SwitchPortTuple(sw, pi.getInPort());
-        // Don't learn from internal port or invalid port
-        if (topology.isInternal(switchPort.getSw().getId(), switchPort.getPort()) || 
-                !isValidInputPort(switchPort.getPort())) {
-            processUpdates();
-            return Command.CONTINUE;
-        }
-
-        // Packet arrive at a port from where we can learn the device
-        // if the source is multicast/broadcast ignore it
-        if ((match.getDataLayerSource()[0] & 0x1) != 0) {
-            return Command.CONTINUE;
-        }
-
-        Long dlAddr = Ethernet.toLong(match.getDataLayerSource());
-        Short vlan = match.getDataLayerVirtualLan();
-        if (vlan < 0) vlan = null;
-        int nwSrc = getSrcNwAddr(eth, dlAddr);
-        Device device = devMgrMaps.getDeviceByDataLayerAddr(dlAddr);
-        if (log.isTraceEnabled()) {
-            long dstAddr = Ethernet.toLong(match.getDataLayerDestination());
-            Device dstDev = devMgrMaps.getDeviceByDataLayerAddr(dstAddr);
-            if (device != null)
-                log.trace("    Src.AttachmentPts: {}", device.getAttachmentPointsMap().keySet());
-            if (dstDev != null)
-                log.trace("    Dst.AttachmentPts: {}", dstDev.getAttachmentPointsMap().keySet());
-        }
-        Date currentDate = new Date(); 
-        if (device != null) { 
-            // Write lock is expensive, check if we have an update first
-            boolean newAttachmentPoint = false;
-            boolean newNetworkAddress = false;
-            boolean updateAttachmentPointLastSeen = false;
-            boolean updateNetworkAddressLastSeen = false;
-            boolean updateNeworkAddressMap = false;
-            boolean updateDeviceVlan = false;
-            boolean clearAttachmentPoints = false;
-            boolean updateDevice = false;
-
-            DeviceAttachmentPoint attachmentPoint = null;
-            DeviceNetworkAddress networkAddress = null;
-
-            // Copy-replace of device would be too expensive here
-            device.setLastSeen(currentDate);
-            updateDevice = device.shouldWriteLastSeenToStorage();
-            
-            if (isGratArp(eth)) {
-                clearAttachmentPoints = true;
-            }
-
-            attachmentPoint = device.getAttachmentPoint(switchPort);
-            if (attachmentPoint != null) {
-                updateAttachmentPointLastSeen = true;
-            } else {
-                newAttachmentPoint = true;
-                if ((eth.isBroadcast() || eth.isMulticast()) &&
-                    topology.isIncomingBroadcastAllowed(pinSw, pinPort) == false) {
-                    if (log.isDebugEnabled()) {
-                        log.debug("Port {} {} is not allowed for incoming broadcast packet",
-                                  HexString.toHexString(pinSw), pinPort);
-                    }
-                    newAttachmentPoint = false;
-                }
-            }
-
-            if (nwSrc != 0) {
-                networkAddress = device.getNetworkAddress(nwSrc);
-                if (networkAddress != null) {
-                    updateNetworkAddressLastSeen = true;
-                } else if (eth != null && (eth.getPayload() instanceof ARP)) {
-                    /** MAC-IP association should be learnt from both ARP request and reply.
-                     *  Since a host learns some other host's mac to ip mapping after receiving 
-                     *  an ARP request from the host.
-                     *  
-                     *  However, device's MAC-IP mapping could be wrong if a host sends a ARP request with
-                     *  an IP other than its own. Unfortunately, there isn't an easy way to allow both learning
-                     *  and prevent incorrect learning.
-                     */
-                    networkAddress = new DeviceNetworkAddress(nwSrc, 
-                                                            currentDate);
-                    newNetworkAddress = true;
-                }
-
-                // Also, if this address is currently mapped to a different 
-                // device, fix it. This should be rare, so it is OK to do update
-                // the storage from here.
-                //
-                // NOTE: the mapping is observed, and the decision is made based
-                // on that, outside a lock. So the state may change by the time 
-                // we get to do the map update. But that is OK since the mapping
-                // will eventually get consistent.
-                Device deviceByNwaddr = this.getDeviceByIPv4Address(nwSrc);
-                if ((deviceByNwaddr != null) &&
-                    (deviceByNwaddr.getDataLayerAddressAsLong() != 
-                                    device.getDataLayerAddressAsLong())) {
-                    updateNeworkAddressMap = true;
-                    Device dCopy = new Device(deviceByNwaddr);
-                    DeviceNetworkAddress naOld = dCopy.getNetworkAddress(nwSrc);
-                    Map<Integer, DeviceNetworkAddress> namap = 
-                                                dCopy.getNetworkAddressesMap();
-                    if (namap.containsKey(nwSrc)) namap.remove(nwSrc);
-                    dCopy.setNetworkAddresses(namap.values());
-                    this.devMgrMaps.updateMaps(dCopy);
-                    if (naOld !=null) 
-                        removeNetworkAddressFromStorage(dCopy.getDlAddrString(), naOld);
-                }
-
-            }
-            if ((vlan == null && device.getVlanId() != null) ||
-                    (vlan != null && !vlan.equals(device.getVlanId()))) {
-                updateDeviceVlan = true;
-            }
-
-            if (newAttachmentPoint || newNetworkAddress || updateDeviceVlan || 
-                                updateNeworkAddressMap) {
-
-                Device nd = new Device(device);
-
-                try {
-                    // Check if we have seen this attachmentPoint recently,
-                    // An exception is thrown if the attachmentPoint is blocked.
-                    if (newAttachmentPoint) {
-                        attachmentPoint = getNewAttachmentPoint(nd, switchPort);
-                        if (attachmentPoint == null) {
-                            newAttachmentPoint = false;
-                        } else {
-                            if (log.isDebugEnabled()) {
-                                log.debug("Learned new AP for device {} at {}",
-                                        HexString.toHexString(nd.getDataLayerAddressAsLong()),
-                                        attachmentPoint);
-                            }
-                            nd.addAttachmentPoint(attachmentPoint);
-                            evHistAttachmtPt(nd.getDataLayerAddressAsLong(), 
-                                             attachmentPoint.getSwitchPort(),
-                                             EvAction.ADDED, 
-                                             "New AP from pkt-in");
-                        }
-                    }
-
-                    if (clearAttachmentPoints) {
-                        nd.clearAttachmentPoints();
-                        evHistAttachmtPt(nd, 0L, (short)(-1),
-                                EvAction.CLEARED, "Grat. ARP from pkt-in");
-                    }
-
-                    if (newNetworkAddress) {
-                        // add the address
-                        nd.addNetworkAddress(networkAddress);
-                        if (log.isTraceEnabled()) {
-                            log.trace("Device {} added IP {}", 
-                                      new Object[] {nd, IPv4.fromIPv4Address(nwSrc)});
-                        }
-                    }
->>>>>>> 6c645fd3
 
     @Override
     public void init(FloodlightModuleContext fmc) {
@@ -923,7 +587,6 @@
      * @param cntx
      * @return
      */
-<<<<<<< HEAD
     protected Command processPacketInMessage(IOFSwitch sw, OFPacketIn pi, 
                                              FloodlightContext cntx) {
         Ethernet eth = 
@@ -940,187 +603,6 @@
         if (isGratArp(eth) ||
             isBroadcastDHCPReq(eth)) {
             // XXX - TODO - Clear attachment points from other clusters
-=======
-    private DeviceAttachmentPoint getNewAttachmentPoint(Device device, 
-                                                        SwitchPortTuple swPort)
-            throws APBlockedException {
-        Date currentDate = new Date();
-
-        // First, check if we have an existing attachment point
-        DeviceAttachmentPoint curAttachmentPoint = null;
-        for (DeviceAttachmentPoint existingAttachmentPoint: 
-                                                device.getAttachmentPoints()) {
-            // if the two switches are in the same cluster
-            long currSw = existingAttachmentPoint.getSwitchPort().getSw().getId();
-            short currPort = existingAttachmentPoint.getSwitchPort().getPort();
-            long newSw = swPort.getSw().getId();
-            short newPort = swPort.getPort();
-            long dt = currentDate.getTime() - existingAttachmentPoint.getLastSeen().getTime();
-            if (topology.inSameCluster(currSw, newSw)) {
-                if ((topology.isBroadcastDomainPort(currSw, currPort) == false) &&
-                    (topology.isBroadcastDomainPort(newSw, newPort) == true)) {
-                    if (dt < NBD_TO_BD_TIMEDIFF_MS) {
-                        // if the packet was seen within the last 5 minutes, we should ignore.
-                        // it should also ignore processing the packet.
-                        if (log.isDebugEnabled()) {
-                            log.debug("Surpressing too quick move of {} from non broadcast domain port {} {}" +
-                                    " to broadcast domain port {} {}. Last seen on non-BD {} sec ago",
-                                    new Object[] {device.getDlAddrString(),
-                                                existingAttachmentPoint.getSwitchPort().getSw().getStringId(), currPort,
-                                                swPort.getSw().getStringId(), newPort,
-                                                dt/1000 }
-                                    );
-                        }
-                        return null;
-                    } else {
-                        if (log.isDebugEnabled()) {
-                            log.debug("AP move of {} from non broadcast domain port {} {}" +
-                                    " to broadcast domain port {} {}. Last seen on BD {} sec ago",
-                                    new Object[] { device.getDlAddrString(),
-                                                   existingAttachmentPoint.getSwitchPort().getSw().getStringId(), currPort,
-                                                   swPort.getSw().getStringId(), newPort,
-                                                   dt/1000 }
-                                    );
-                        }
-                        curAttachmentPoint = existingAttachmentPoint;
-                        break;
-                    }
-                } else if ((topology.isBroadcastDomainPort(currSw, currPort) == true) &&
-                          (topology.isBroadcastDomainPort(newSw, newPort) == true)) {
-                    if (topology.isInSameBroadcastDomain(currSw, currPort, newSw, newPort)) {
-                        if (log.isDebugEnabled()) {
-                            log.debug("new AP {} {} and current AP {} {} belong to the same broadcast domain",
-                                    new Object[] {HexString.toHexString(newSw), newPort,
-                                    HexString.toHexString(currSw), currPort});
-                        }
-                        return null;
-                    }
-                    if (dt < BD_TO_BD_TIMEDIFF_MS) {
-                        // if the packet was seen within the last 5 seconds, we should ignore.
-                        // it should also ignore processing the packet.
-                        if (log.isDebugEnabled()) {
-                            log.debug("Surpressing too quick move of {} from one broadcast domain port {} {}" +
-                                    " to another broadcast domain port {} {}. Last seen on BD {} sec ago",
-                                    new Object[] {device.getDlAddrString(),
-                                                existingAttachmentPoint.getSwitchPort().getSw().getStringId(), currPort,
-                                                swPort.getSw().getStringId(), newPort,
-                                                dt/1000 }
-                                    );
-                        }
-                        return null;
-                    } else {
-                        if (log.isDebugEnabled()) {
-                            log.debug("AP move of {} from one broadcast domain port {} {}" +
-                                    " to another broadcast domain port {} {}. Last seen on BD {} sec ago",
-                                    new Object[] { device.getDlAddrString(),
-                                                   existingAttachmentPoint.getSwitchPort().getSw().getStringId(), currPort,
-                                                   swPort.getSw().getStringId(), newPort,
-                                                   dt/1000 }
-                                    );
-                        }
-                        curAttachmentPoint = existingAttachmentPoint;
-                        break;
-                    }
-                } else {
-                    if (log.isDebugEnabled()) {
-                        log.debug("AP move of {} from port {} {}" +
-                                " to port {} {}. Last seen {} sec ago",
-                                new Object[] { device.getDlAddrString(),
-                                               existingAttachmentPoint.getSwitchPort().getSw().getStringId(), currPort,
-                                               swPort.getSw().getStringId(), newPort,
-                                               dt/1000 }
-                                );
-                    }
-                    curAttachmentPoint = existingAttachmentPoint;
-                    break;
-                }
-            }
-        }
-        
-        // Do we have an old attachment point?
-        DeviceAttachmentPoint attachmentPoint = 
-                                    device.getOldAttachmentPoint(swPort);
-        if (attachmentPoint == null) {
-            attachmentPoint = new DeviceAttachmentPoint(swPort, currentDate);
-        } else {
-            attachmentPoint.setLastSeen(currentDate);
-            if (attachmentPoint.isBlocked()) {
-                // Attachment point is currently in blocked state
-                // If curAttachmentPoint exists and active, drop the packet
-                if (curAttachmentPoint != null &&
-                    currentDate.getTime() - 
-                    curAttachmentPoint.getLastSeen().getTime() < 600000) {
-                    throw new APBlockedException("Attachment point is blocked");
-                }
-                log.info("Unblocking {} for device {}",
-                         attachmentPoint.getSwitchPort(), device);
-                attachmentPoint.setBlocked(false);
-                evHistAttachmtPt(device.getDataLayerAddressAsLong(), swPort,
-                    EvAction.UNBLOCKED, "packet-in after block timer expired");
-            }
-            // Remove from old list
-            device.removeOldAttachmentPoint(attachmentPoint);
-        }
-
-        // Update mappings
-        devMgrMaps.addDevAttachmentPoint(
-                device.getDataLayerAddressAsLong(), swPort, currentDate);
-        evHistAttachmtPt(device.getDataLayerAddressAsLong(), swPort,
-                EvAction.ADDED, "packet-in GNAP");
-
-        // If curAttachmentPoint exists, we mark it a conflict and may block it.
-        if (curAttachmentPoint != null) {
-            device.removeAttachmentPoint(curAttachmentPoint);
-            device.addOldAttachmentPoint(curAttachmentPoint);
-            // If two ports are in the same port-channel, we don't treat it
-            // as conflict, but will forward based on the last seen switch-port
-            if (!devMgrMaps.inSamePortChannel(swPort,
-                    curAttachmentPoint.getSwitchPort())) {
-                curAttachmentPoint.setConflict(currentDate);
-                if (curAttachmentPoint.isFlapping()) {
-                    curAttachmentPoint.setBlocked(true);
-                    evHistAttachmtPt(device.getDataLayerAddressAsLong(),
-                            curAttachmentPoint.getSwitchPort(),
-                            EvAction.BLOCKED, "Conflict");
-                    writeAttachmentPointToStorage(device, curAttachmentPoint,
-                                                currentDate);
-                    log.warn(
-                        "Device {}: flapping between {} and {}, block the latter",
-                        new Object[] {device, swPort, 
-                        curAttachmentPoint.getSwitchPort()});
-                    // Check if flapping is between the same switch port
-                    if (swPort.getSw().getId() ==
-                        curAttachmentPoint.getSwitchPort().getSw().getId() &&
-                        swPort.getPort() ==
-                        curAttachmentPoint.getSwitchPort().getPort()) {
-                        log.warn("Fake flapping on port " + swPort.getPort() +
-                            " between sw " + swPort.getSw() + " and " +
-                            curAttachmentPoint.getSwitchPort().getSw());
-                        device.removeOldAttachmentPoint(curAttachmentPoint);
-                        removeAttachmentPointFromStorage(device.getDlAddrString(),
-                            HexString.toHexString(curAttachmentPoint.getSwitchPort().getSw().getId()),
-                            curAttachmentPoint.getSwitchPort().getPort().toString());
-                    }
-                } else {
-                    removeAttachmentPointFromStorage(device.getDlAddrString(),
-                        HexString.toHexString(curAttachmentPoint.getSwitchPort().getSw().getId()),
-                        curAttachmentPoint.getSwitchPort().getPort().toString());
-                    evHistAttachmtPt(device.getDataLayerAddressAsLong(),
-                            curAttachmentPoint.getSwitchPort(),
-                            EvAction.REMOVED, "Conflict");
-                }
-            }
-            updateMoved(device, curAttachmentPoint.getSwitchPort(),
-                                                            attachmentPoint);
-
-            if (log.isDebugEnabled()) {
-                log.debug("Device {} moved from {} to {}", new Object[] {
-                           device.getDlAddrString(), curAttachmentPoint.getSwitchPort(), swPort});
-            }
-        } else {
-            updateStatus(device, true);
-            log.debug("Device {} added {}", device, swPort);
->>>>>>> 6c645fd3
         }
 
         // Learn/lookup device information
@@ -1151,7 +633,6 @@
      * @param switchPort the port
      * @return true if it's a valid attachment point
      */
-<<<<<<< HEAD
     protected boolean isValidAttachmentPoint(long switchDPID,
                                              int switchPort) {
         IOFSwitch sw = floodlightProvider.getSwitches().get(switchDPID);
@@ -1168,31 +649,6 @@
             return false;
         
         return true;            
-=======
-    public void setLinkDiscovery(ILinkDiscoveryService linkDiscovery) {
-        this.linkDiscovery = linkDiscovery;
-    }
-
-    @Override
-    public Device getDeviceByDataLayerAddress(byte[] address) {
-        if (address.length != Ethernet.DATALAYER_ADDRESS_LENGTH) return null;
-        return getDeviceByDataLayerAddress(Ethernet.toLong(address));
-    }
-
-    @Override
-    public Device getDeviceByDataLayerAddress(long address) {
-        return this.devMgrMaps.dataLayerAddressDeviceMap.get(address);
-    }
-
-    @Override
-    public Device getDeviceByIPv4Address(Integer address) {
-        lock.readLock().lock();
-        try {
-            return this.devMgrMaps.ipv4AddressDeviceMap.get(address);
-        } finally {
-            lock.readLock().unlock();
-        }
->>>>>>> 6c645fd3
     }
     
     private boolean isGratArp(Ethernet eth) {
@@ -1204,7 +660,6 @@
         }
         return false;
     }
-<<<<<<< HEAD
     
     private boolean isBroadcastDHCPReq(Ethernet eth) {
         return ((eth.getPayload() instanceof DHCP) && (eth.isBroadcast()));
@@ -1228,85 +683,6 @@
                     }
                 }
             }
-=======
-
-    @Override
-    public boolean isDeviceKnownToCluster(long deviceId, long switchId) {
-        Device device = devMgrMaps.getDeviceByDataLayerAddr(deviceId);
-        if (device == null) {
-            return false;
-        }
-        /** 
-         * Iterate through all APs and check if the switch clusterID matches
-         * with the given clusterId
-         */
-        for(DeviceAttachmentPoint dap : device.getAttachmentPoints()) {
-            if (dap == null) continue;
-            if (topology.getSwitchClusterId(switchId) == 
-                topology.getSwitchClusterId(dap.getSwitchPort().getSw().getId())) {
-                    return true;
-            }
-        }
-        return false;
-    }
-    
-    @Override
-    public List<Device> getDevices() {
-        lock.readLock().lock();
-        try {
-            return new ArrayList<Device>(
-                    this.devMgrMaps.dataLayerAddressDeviceMap.values());
-        } finally {
-            lock.readLock().unlock();
-        }
-    }
-
-    @Override
-    public void addedSwitch(IOFSwitch sw) {
-        /**
-         * No point to restore the old APs on the switch since
-         * the hosts connecting to the switch will be discovered
-         * by ARP if anyone wants to talk to the hosts.
-         */
-        // Fix up attachment points related to the switch
-        /*
-        lock.writeLock().lock();
-        try {
-            Long swDpid = sw.getId();
-            List<PendingAttachmentPoint> papl = 
-                devMgrMaps.getSwitchUnresolvedAPMap().get(swDpid);
-            if (papl != null) {
-                for (PendingAttachmentPoint pap : papl) {
-                    Device d = devMgrMaps.getDeviceByDataLayerAddr(pap.mac);
-                    if (d == null) continue;
-
-                    // Add attachment point
-                    devMgrMaps.addDevAttachmentPoint(
-                            pap.mac, sw, pap.switchPort, pap.lastSeen);
-                    evHistAttachmtPt(pap.mac,
-                            sw.getId(), pap.switchPort,
-                            EvAction.ADDED, "Switch Added");
-                }
-                devMgrMaps.getSwitchUnresolvedAPMap().remove(swDpid);
-            }
-        } finally {
-            lock.writeLock().unlock();
-        }*/
-    }
-
-    @Override
-    public void removedSwitch (IOFSwitch sw) {
-        // remove all devices attached to this switch
-        if (!devMgrMaps.isSwitchPresent(sw)) {
-            // Switch not present
-            return;
-        }
-        lock.writeLock().lock();
-        try {
-            devMgrMaps.delSwitchfromMaps(sw);
-        } finally {
-            lock.writeLock().unlock();
->>>>>>> 6c645fd3
         }
         return 0;
     }
@@ -1398,7 +774,6 @@
      * @param dstEntity the entity to look up
      * @return an {@link Device} or null if no device is found.
      */
-<<<<<<< HEAD
     protected Device findDestByEntity(IDevice source,
                                       Entity dstEntity) {
         Device dstDevice = findDeviceByEntity(dstEntity);
@@ -1427,36 +802,12 @@
                     // XXX - TODO
                 }
              */
-=======
-    protected void updateMoved(Device device, SwitchPortTuple oldSwPort, 
-                                                DeviceAttachmentPoint newDap) {
-        // We also clear the attachment points on other islands
-        device.clearAttachmentPoints();
-        evHistAttachmtPt(device, 0L, (short)(-1), EvAction.CLEARED, "Moved");
-        device.addAttachmentPoint(newDap);
-        evHistAttachmtPt(device.getDataLayerAddressAsLong(), 
-                newDap.getSwitchPort(), 
-                EvAction.ADDED, "Moved");
-        
-        synchronized (updates) {
-            Update update = new Update(UpdateType.MOVED);
-            update.device = device;
-            update.oldSw = oldSwPort.getSw();
-            update.oldSwPort = oldSwPort.getPort();
-            update.sw = newDap.getSwitchPort().getSw();
-            update.swPort = newDap.getSwitchPort().getPort();
-            this.updates.add(update);
-        }
-    }
->>>>>>> 6c645fd3
-
         //}
 
         return dstDevice;
     }
 
     /**
-<<<<<<< HEAD
      * Look up a {@link Device} within a particular entity class based on 
      * the provided {@link Entity}.
      * @param clazz the entity class to search for the entity
@@ -1507,95 +858,6 @@
                         deviceKey = 
                                 classState.classIndex.findByEntity(entity);
                     }
-=======
-     * Iterates through all devices and cleans up attachment points
-     */
-    @Override
-    public void topologyChanged() {
-        deviceUpdateTask.reschedule(10, TimeUnit.MILLISECONDS);
-    }
-
-    protected boolean isNewer(DeviceAttachmentPoint dap1,
-                            DeviceAttachmentPoint dap2) {
-        // dap 1 is newer than dap 2 if
-        // (1) if dap 1 is a non-broadcast domain attachment point
-        //      (a) if (dap 2 is a non-broadcast domain attachment point
-        //          and dap1.lastseen time is after dap2.last seentime
-        //      OR
-        //      (b) if (dap 2 is a braodcast domain attachment point
-        //          and dap1.lastseen time is after (dap2.lastseen-5minutes)
-        // (2) if dap 1 is a broadcast domain attachment point
-        //      (a) if dap 2 is a non-broadcast attachment point and
-        //          dap1.lastseen is after (dap2.lastseen + 5 minutes)
-        //      OR
-        //      (b) if dap2 is a broadcastdomain attachment point and
-        //          dap2.lastseen
-
-        SwitchPortTuple sp1, sp2;
-        boolean sp1IsBDPort, sp2IsBDPort;
-        sp1 = dap1.getSwitchPort();
-        sp2 = dap2.getSwitchPort();
-
-        sp1IsBDPort = topology.isBroadcastDomainPort(sp1.getSw().getId(),
-                                               sp1.getPort());
-        sp2IsBDPort = topology.isBroadcastDomainPort(sp2.getSw().getId(),
-                                               sp2.getPort());
-        long ls1 = dap1.getLastSeen().getTime();
-        long ls2 = dap2.getLastSeen().getTime();
-
-        if (sp1IsBDPort == false) {
-            if (sp2IsBDPort == false) {
-                return (ls1 > ls2);
-            } else {
-                return (ls1 > (ls2 - NBD_TO_BD_TIMEDIFF_MS));
-            }
-        } else {
-            if (sp2IsBDPort == false) {
-                return (ls1 > (ls2 + NBD_TO_BD_TIMEDIFF_MS));
-            } else {
-                return ((ls1 > ls2 + BD_TO_BD_TIMEDIFF_MS) ||
-                        (ls1 < ls2 && ls1 > ls2 - BD_TO_BD_TIMEDIFF_MS));
-            }
-        }
-    }
-    /**
-     * Removes any attachment points that are in the same
-     * {@link net.floodlightcontroller.topology.SwitchCluster SwitchCluster}
-     * @param d The device to update the attachment points
-     */
-    public void cleanupAttachmentPoints(Device d) {
-        // The long here is the SwitchCluster ID
-        Map<Long, DeviceAttachmentPoint> tempAPMap =
-                            new HashMap<Long, DeviceAttachmentPoint>();
-        Map<Long, DeviceAttachmentPoint> tempOldAPMap =
-            new HashMap<Long, DeviceAttachmentPoint>();
-
-        // Get only the latest DAPs into a map
-        for (DeviceAttachmentPoint dap : d.getAttachmentPoints()) {
-            if (DeviceAttachmentPoint.isNotNull(dap) &&
-                            !topology.isInternal(dap.getSwitchPort().getSw().getId(), dap.getSwitchPort().getPort())) {
-                long clusterId = topology.getSwitchClusterId(
-                            dap.getSwitchPort().getSw().getId());
-                // do not use attachment points if the attachment point is
-                // not allowed by topology
-                long swid = dap.getSwitchPort().getSw().getId();
-                short port = dap.getSwitchPort().getPort();
-                if (topology.isAllowed(swid, port) == false)
-                    continue;
-
-                if (tempAPMap.containsKey(clusterId)) {
-                    // We compare to see which one is newer, move attachment 
-                    // point to "old" list.
-                    // They are removed after deleting from storage.
-
-                    DeviceAttachmentPoint existingDap = tempAPMap.get(clusterId);
-                    if (isNewer(dap, existingDap)) {
-                        tempAPMap.put(clusterId, dap);
-                        tempOldAPMap.put(clusterId, existingDap);
-                    }
-                } else {
-                    tempAPMap.put(clusterId, dap);
->>>>>>> 6c645fd3
                 }
             }
             if (deviceKey != null) {
@@ -1681,137 +943,16 @@
                 break;
             }
         }
-<<<<<<< HEAD
            
         if (deleteQueue != null) {
             for (Long l : deleteQueue) {
                 deviceMap.remove(l);
             }
-=======
-
-        synchronized (d) {
-            // Since the update below is happening on a copy of the device it
-            // should not impact packetIn processing time due to lock contention
-            d.setAttachmentPoints(tempAPMap.values());
-            for (DeviceAttachmentPoint dap : tempOldAPMap.values()) {
-                d.addOldAttachmentPoint(dap);
-            }
-
-            log.debug("After cleanup, device {}", d);
-        }
-    }
-
-    public void clearAllDeviceStateFromMemory() {
-        devMgrMaps.clearMaps();
-    }
-
-    private Date ageBoundaryDifference(Date currentDate, long expire) {
-        if (expire == 0) {
-            return new Date(0);
-        }
-        return new Date(currentDate.getTime() - 1000*expire);
-    }
-
-    // *********************
-    // Storage Write Methods
-    // *********************
-
-    protected void writeDeviceToStorage(Device device, Date currentDate) {
-        Map<String, Object> rowValues = new HashMap<String, Object>();
-        String macString = device.getDlAddrString();
-        rowValues.put(MAC_COLUMN_NAME, macString);
-        if (device.getVlanId() != null)
-            rowValues.put(VLAN_COLUMN_NAME, device.getVlanId());
-        rowValues.put(LAST_SEEN_COLUMN_NAME, currentDate);
-        storageSource.updateRowAsync(DEVICE_TABLE_NAME, rowValues);
-        device.lastSeenWrittenToStorage(currentDate);
-
-        for (DeviceAttachmentPoint attachmentPoint: 
-                                            device.getAttachmentPoints()) {
-            writeAttachmentPointToStorage(device, attachmentPoint, currentDate);
-        }
-        for (DeviceNetworkAddress networkAddress: 
-                                            device.getNetworkAddresses()) {
-            writeNetworkAddressToStorage(device, networkAddress, currentDate);
-        }
-    }
-
-    protected void writeAttachmentPointToStorage(Device device,
-            DeviceAttachmentPoint attachmentPoint, Date currentDate) {
-        assert(device != null);
-        assert(attachmentPoint != null);
-        String deviceId = device.getDlAddrString();
-        SwitchPortTuple switchPort = attachmentPoint.getSwitchPort();
-        assert(switchPort != null);
-        String switchId = switchPort.getSw().getStringId();
-        Short port = switchPort.getPort();
-        String attachmentPointId = 
-                            deviceId + "|" + switchId + "|" + port.toString();
-
-        Map<String, Object> rowValues = new HashMap<String, Object>();
-        rowValues.put(ID_COLUMN_NAME, attachmentPointId);
-        rowValues.put(DEVICE_COLUMN_NAME, deviceId);
-        rowValues.put(SWITCH_COLUMN_NAME, switchId);
-        rowValues.put(PORT_COLUMN_NAME, port);
-        rowValues.put(LAST_SEEN_COLUMN_NAME, attachmentPoint.getLastSeen());
-        String status = null;
-        if (attachmentPoint.isBlocked())
-            status = "blocked: duplicate mac";
-        rowValues.put(AP_STATUS_COLUMN_NAME, status);
-
-        storageSource.updateRowAsync(DEVICE_ATTACHMENT_POINT_TABLE_NAME, 
-                                                                    rowValues);
-        attachmentPoint.lastSeenWrittenToStorage(currentDate);
-    }
-
-    // **********************
-    // Storage Remove Methods
-    // **********************
-
-    protected void removeAttachmentPointFromStorage(String deviceId,
-                                    String switchId, String port) {
-        String attachmentPointId =
-                        deviceId + "|" + switchId + "|" + port;
-        try {
-            storageSource.deleteRowAsync(
-                        DEVICE_ATTACHMENT_POINT_TABLE_NAME, attachmentPointId);
-        } catch (NullPointerException e) {
-            log.warn("Null ptr exception for device {} on sw {} port {}",
-                    new Object[] {deviceId, switchId, port});
-        }
-    }
-
-    protected void writeNetworkAddressToStorage(Device device,
-            DeviceNetworkAddress networkAddress, Date currentDate) {
-        assert(device != null);
-        assert(networkAddress != null);
-        String deviceId = device.getDlAddrString();
-        String networkAddressString = IPv4.fromIPv4Address(
-                                            networkAddress.getNetworkAddress());
-        String networkAddressId = deviceId + "|" + networkAddressString;
-
-        if (networkAddress.getNetworkAddress() == 0) {
-            log.error("Zero network address for device {}\n {}",
-                device, Thread.currentThread().getStackTrace());
-            return;
->>>>>>> 6c645fd3
         }
         
         processUpdates(deviceUpdates);
 
-<<<<<<< HEAD
         return device;
-=======
-    protected void removeNetworkAddressFromStorage(String deviceId,
-                                        DeviceNetworkAddress networkAddress) {
-        assert(deviceId != null);
-        assert(networkAddress != null);
-        String networkAddressString = IPv4.fromIPv4Address(
-                                            networkAddress.getNetworkAddress());
-        String networkAddressId = deviceId + "|" + networkAddressString;
-        storageSource.deleteRowAsync(DEVICE_NETWORK_ADDRESS_TABLE_NAME, 
-                                                            networkAddressId);
->>>>>>> 6c645fd3
     }
 
     protected EnumSet<DeviceField> findChangedFields(Device device, 
@@ -1889,7 +1030,6 @@
         }
     }
 
-<<<<<<< HEAD
     private LinkedList<DeviceUpdate> 
         updateUpdates(LinkedList<DeviceUpdate> list, DeviceUpdate update) {
         if (update == null) return list;
@@ -1898,91 +1038,6 @@
         list.add(update);
         
         return list;
-=======
-    private void readDeviceAttachmentPointsFromStorage(Date currentDate) 
-        throws StorageException {
-
-        String [] colNames = new String[] {
-                DEVICE_COLUMN_NAME, SWITCH_COLUMN_NAME, 
-                PORT_COLUMN_NAME, LAST_SEEN_COLUMN_NAME};
-
-        IResultSet dapResultSet = storageSource.executeQuery(
-                DEVICE_ATTACHMENT_POINT_TABLE_NAME, colNames, null, null);
-
-        while (dapResultSet.next()) {
-           Date lastSeen = dapResultSet.getDate(LAST_SEEN_COLUMN_NAME);
-           if (lastSeen == null) lastSeen = new Date();
-
-           String macString  = dapResultSet.getString(DEVICE_COLUMN_NAME);
-           String dpidString = dapResultSet.getString(SWITCH_COLUMN_NAME);
-
-           if (macString == null || dpidString == null)
-               continue;
-
-           long mac     = HexString.toLong(macString);
-           long swDpid  = HexString.toLong(dpidString);
-           IOFSwitch sw = floodlightProvider.getSwitches().get(swDpid);
-           Integer port = dapResultSet.getIntegerObject(PORT_COLUMN_NAME);
-
-           if (port == null || port > Short.MAX_VALUE) continue;
-
-           if (sw == null) { // switch has not joined yet
-               removeAttachmentPointFromStorage(macString, dpidString, port.toString());
-               devMgrMaps.updateSwitchUnresolvedAPMap(
-                       swDpid, mac, port.shortValue(), lastSeen);
-           } else {
-               devMgrMaps.addDevAttachmentPoint(
-                                       mac, sw, port.shortValue(), lastSeen);
-               evHistAttachmtPt(mac, sw.getId(), port.shortValue(), 
-                                       EvAction.ADDED, "Read from storage");
-           }
-        }
-    }
-
-    private void readDeviceNetworkAddressesFromStorage(Date currentDate) 
-                                                    throws StorageException {
-
-        String [] colNames = new String[]{  DEVICE_COLUMN_NAME, 
-                                            NETWORK_ADDRESS_COLUMN_NAME, 
-                                            LAST_SEEN_COLUMN_NAME};
-        IResultSet dnaResultSet = storageSource.executeQuery(
-                    DEVICE_NETWORK_ADDRESS_TABLE_NAME, colNames, null, null);
-
-        while (dnaResultSet.next()) {
-            Date lastSeen = dnaResultSet.getDate(LAST_SEEN_COLUMN_NAME);
-            if (lastSeen == null) lastSeen = new Date();
-
-            String macStr  = dnaResultSet.getString(DEVICE_COLUMN_NAME);
-            String netaddr = dnaResultSet.getString(
-                                                NETWORK_ADDRESS_COLUMN_NAME);
-
-            if (macStr == null) {
-                continue;
-            }
-            if (netaddr == null) {
-                // If the key is in the database then ignore this record
-                continue;
-            }
-            devMgrMaps.addNwAddrByDataLayerAddr(HexString.toLong(macStr), 
-                                        IPv4.toIPv4Address(netaddr),
-                                        lastSeen);
-        }
-    }
-
-    public void removeDeviceDiscoveredStateFromStorage(Device device) {
-        String deviceId = device.getDlAddrString();
-
-        // Remove all of the attachment points
-        storageSource.deleteMatchingRowsAsync(DEVICE_ATTACHMENT_POINT_TABLE_NAME,
-                new OperatorPredicate(DEVICE_COLUMN_NAME, 
-                        OperatorPredicate.Operator.EQ, deviceId));
-        storageSource.deleteMatchingRowsAsync(DEVICE_NETWORK_ADDRESS_TABLE_NAME,
-                new OperatorPredicate(DEVICE_COLUMN_NAME, 
-                        OperatorPredicate.Operator.EQ, deviceId));
-
-        // Remove the device
-        storageSource.deleteRow(DEVICE_TABLE_NAME, deviceId);
->>>>>>> 6c645fd3
     }
     
     /**
@@ -1991,30 +1046,9 @@
      * @param clazz the class for the index
      * @return
      */
-<<<<<<< HEAD
     private ClassState getClassState(IEntityClass clazz) {
         ClassState classState = classStateMap.get(clazz);
         if (classState != null) return classState;
-=======
-
-    private Device removeAgedNetworkAddresses(Device device, Date currentDate) {
-        Collection<DeviceNetworkAddress> addresses = 
-                                                device.getNetworkAddresses();
-
-        for (DeviceNetworkAddress address : addresses) {
-            long expire = address.getExpire();
-
-            if (expire == 0) {
-                expire = DEVICE_NA_MAX_AGE;
-            }
-            Date agedBoundary = ageBoundaryDifference(currentDate, expire);
-
-            if (address.getLastSeen().before(agedBoundary)) {
-                devMgrMaps.delNwAddrByDataLayerAddr(device.getDataLayerAddressAsLong(), 
-                    address.getNetworkAddress().intValue());
-            }
-        }
->>>>>>> 6c645fd3
         
         classState = new ClassState(clazz);
         ClassState r = classStateMap.putIfAbsent(clazz, classState);
@@ -2032,7 +1066,6 @@
      * @param deviceKey the device key for the device
      * @return true if the update succeeded, false otherwise.
      */
-<<<<<<< HEAD
     private boolean updateIndices(Device device, Long deviceKey) {
         if (!primaryIndex.updateIndex(device, deviceKey)) {
             return false;
@@ -2044,27 +1077,6 @@
                 if (!classState.classIndex.updateIndex(device, 
                                                        deviceKey))
                     return false;
-=======
-    private Device removeAgedAttachmentPoints(Device device, Date currentDate) {
-        if (device == null) return null;
-
-        long dlAddr = device.getDataLayerAddressAsLong();
-        Collection<DeviceAttachmentPoint> aps = device.getAttachmentPoints();
-
-        for (DeviceAttachmentPoint ap : aps) {
-            int expire = ap.getExpire();
-
-            if (expire == 0) {
-                expire = DEVICE_AP_MAX_AGE;
-            }
-            Date agedBoundary = ageBoundaryDifference(currentDate, expire);
-            if (ap.getLastSeen().before(agedBoundary)) {
-                log.debug("remove AP {} from device {}", ap, HexString.toHexString(dlAddr));
-                devMgrMaps.delDevAttachmentPoint(dlAddr, ap.getSwitchPort());
-                evHistAttachmtPt(device.getDataLayerAddressAsLong(), 
-                        ap.getSwitchPort(), EvAction.REMOVED,
-                        "Aged");
->>>>>>> 6c645fd3
             }
         }
         return true;
@@ -2077,7 +1089,6 @@
      * @param entityClasses the entity classes for the entity
      * @param deviceKey the device key to set up
      */
-<<<<<<< HEAD
     private void updateSecondaryIndices(Entity entity, 
                                         Collection<IEntityClass> entityClasses, 
                                         Long deviceKey) {
@@ -2105,59 +1116,13 @@
         updateSecondaryIndices(entity, Arrays.asList(entityClasses), deviceKey);
     }
 
-=======
-    private void removeAgedDevices(Date currentDate) {
-        Date deviceAgeBoundary = ageBoundaryDifference(currentDate, 
-                                        DEVICE_MAX_AGE);
-
-        Collection<Device> deviceColl = devMgrMaps.getDevices();
-        for (Device device: deviceColl) {
-             device = removeAgedNetworkAddresses(device, currentDate);
-             device = removeAgedAttachmentPoints(device, currentDate);
-
-             if ((device.getAttachmentPoints().size() == 0) &&
-                 (device.getNetworkAddresses().size() == 0) &&
-                 (device.getLastSeen().before(deviceAgeBoundary))) {
-                 delDevice(device);
-             }
-        }
-    }
-
-    protected static int DEVICE_AGING_TIMER= 60 * 15; // in seconds
-    protected static final int DEVICE_AGING_TIMER_INTERVAL = 1; // in seconds
-
->>>>>>> 6c645fd3
     /**
      * Clean up expired entities/devices
      */
-<<<<<<< HEAD
     protected void cleanupEntities() {
         Calendar c = Calendar.getInstance();
         c.add(Calendar.MILLISECOND, -ENTITY_TIMEOUT);
         Date cutoff = c.getTime();
-=======
-    private void enableDeviceAgingTimer() {
-        if (deviceAgingTimer != null) {
-            return;
-        }
-
-        deviceAgingTimer = new Runnable() {
-            @Override
-            public void run() {
-                Date currentDate = new Date();
-                removeAgedDevices(currentDate);
-
-                if (deviceAgingTimer != null) {
-                    ScheduledExecutorService ses =
-                        threadPool.getScheduledExecutor();
-                    ses.schedule(this, DEVICE_AGING_TIMER, TimeUnit.SECONDS);
-                }
-            }
-        };
-        threadPool.getScheduledExecutor().schedule(
-            deviceAgingTimer, DEVICE_AGING_TIMER_INTERVAL, TimeUnit.SECONDS);
-    }
->>>>>>> 6c645fd3
 
         ArrayList<Entity> toRemove = new ArrayList<Entity>();
         ArrayList<Entity> toKeep = new ArrayList<Entity>();
@@ -2190,7 +1155,6 @@
                     removeEntity(e, d.getEntityClasses(), d.deviceKey, toKeep);
                 }
 
-<<<<<<< HEAD
                 if (toKeep.size() > 0) {
                     Device newDevice = allocateDevice(d.getDeviceKey(),
                                                       toKeep,
@@ -2200,51 +1164,6 @@
                             EnumSet.noneOf(DeviceField.class);
                     for (Entity e : toRemove) {
                         changedFields.addAll(findChangedFields(newDevice, e));
-=======
-    protected class DeviceUpdateWorker implements Runnable {
-        @Override
-        public void run() {
-            boolean updatePortChannel = portChannelConfigChanged;
-            portChannelConfigChanged = false;
-
-            if (updatePortChannel) {
-                readPortChannelConfigFromStorage();
-            }
-
-            try { 
-                log.debug("DeviceUpdateWorker: cleaning up attachment points.");
-                for (IOFSwitch sw  : devMgrMaps.getSwitches()) {
-                    // If the set of devices connected to the switches we 
-                    // re-iterate a max of 3 times - WHY? TODO
-                    int maxIter = 3;
-                    while (maxIter > 0) {
-                        try {
-                            for (Device d: devMgrMaps.getDevicesOnASwitch(sw)) {
-                                Device dCopy = new Device(d);
-                                cleanupAttachmentPoints(dCopy);
-                                for (DeviceAttachmentPoint dap : 
-                                    dCopy.getOldAttachmentPoints()) {
-                                    // Don't remove conflict attachment points 
-                                    // with recent activities
-                                    if (dap.isInConflict() && !updatePortChannel)
-                                        continue;
-                                    // Delete from memory after storage,
-                                    // otherwise an exception will
-                                    // leave stale attachment points on storage.
-                                    log.debug("Remove AP {} from storage for device {}", dap, dCopy.getDlAddrString());
-                                    removeAttachmentPointFromStorage(dCopy.getDlAddrString(),
-                                        HexString.toHexString(dap.getSwitchPort().getSw().getId()),
-                                        dap.getSwitchPort().getPort().toString());
-                                    dCopy.removeOldAttachmentPoint(dap);
-                                }
-                                // Update the maps with the new device copy
-                                devMgrMaps.updateMaps(dCopy);
-                            }
-                            break;
-                        }  catch (ConcurrentModificationException e) {
-                            maxIter--;
-                        } catch (NullPointerException e) { }
->>>>>>> 6c645fd3
                     }
                     deviceUpdates.add(new DeviceUpdate(d, CHANGE, 
                                                        changedFields));
@@ -2261,20 +1180,12 @@
                         // concurrent modification; try again
                         continue;
                 }
-<<<<<<< HEAD
                 processUpdates(deviceUpdates);
                 break;
-=======
-            } catch (StorageException e) {
-                log.error("DeviceUpdateWorker had a storage exception, " +
-                        "Floodlight exiting");
-                System.exit(1);
->>>>>>> 6c645fd3
-            }
-        }
-    }
-    
-<<<<<<< HEAD
+            }
+        }
+    }
+    
     private void removeEntity(Entity removed, 
                               IEntityClass[] classes,
                               Long deviceKey,
@@ -2290,29 +1201,6 @@
         }
             
         primaryIndex.removeEntityIfNeeded(removed, deviceKey, others);
-=======
-    // **************************************************
-    // Device Manager's Event History members and methods
-    // **************************************************
-
-    // Attachment-point event history
-    public EventHistory<EventHistoryAttachmentPoint> evHistDevMgrAttachPt;
-    public EventHistoryAttachmentPoint evHAP;
-
-    private void evHistAttachmtPt(long dlAddr, SwitchPortTuple swPrt,
-                                            EvAction action, String reason) {
-        evHistAttachmtPt(
-                dlAddr,
-                swPrt.getSw().getId(),
-                swPrt.getPort(), action, reason);
-    }
-
-    private void evHistAttachmtPt(byte [] mac, SwitchPortTuple swPrt,
-                                          EvAction action, String reason) {
-        evHistAttachmtPt(Ethernet.toLong(mac), swPrt.getSw().getId(),
-                                            swPrt.getPort(), action, reason);
-    }
->>>>>>> 6c645fd3
 
         for (IEntityClass clazz : classes) {
             ClassState classState = getClassState(clazz);
@@ -2340,7 +1228,6 @@
     }
     
 
-<<<<<<< HEAD
     protected Iterator<Device> queryClassByEntity(IEntityClass clazz,
                                                 EnumSet<DeviceField> keyFields,
                                                 Entity entity) {
@@ -2354,110 +1241,6 @@
                                     Entity entity, 
                                     Collection<IEntityClass> entityClasses) {
         return new Device(this, deviceKey, entity, entityClasses);
-=======
-    @Override
-    public Map<Class<? extends IFloodlightService>, IFloodlightService>
-            getServiceImpls() {
-        Map<Class<? extends IFloodlightService>,
-            IFloodlightService> m = 
-            new HashMap<Class<? extends IFloodlightService>,
-                        IFloodlightService>();
-        // We are the class that implements the service
-        m.put(IDeviceManagerService.class, this);
-        return m;
-    }
-
-    @Override
-    public Collection<Class<? extends IFloodlightService>> getModuleDependencies() {
-        Collection<Class<? extends IFloodlightService>> l = 
-                new ArrayList<Class<? extends IFloodlightService>>();
-        l.add(IFloodlightProviderService.class);
-        l.add(ITopologyService.class);
-        l.add(ILinkDiscoveryService.class);
-        l.add(IStorageSourceService.class);
-        l.add(IThreadPoolService.class);
-        l.add(IRestApiService.class);
-        return l;
-    }
-
-    @Override
-    public void init(FloodlightModuleContext context)
-            throws FloodlightModuleException {
-        // Wire up all our dependencies
-        floodlightProvider = 
-                context.getServiceImpl(IFloodlightProviderService.class);
-        topology =
-                context.getServiceImpl(ITopologyService.class);
-        linkDiscovery = 
-                context.getServiceImpl(ILinkDiscoveryService.class);
-        storageSource =
-                context.getServiceImpl(IStorageSourceService.class);
-        threadPool =
-                context.getServiceImpl(IThreadPoolService.class);
-        restApi =
-                context.getServiceImpl(IRestApiService.class);
-        
-        // We create this here because there is no ordering guarantee
-        this.deviceManagerAware = new HashSet<IDeviceManagerAware>();
-        this.updates = new LinkedList<Update>();
-        this.devMgrMaps = new DevMgrMaps();
-        this.lock = new ReentrantReadWriteLock();
-        
-        this.evHistDevMgrAttachPt = 
-                new EventHistory<EventHistoryAttachmentPoint>("Attachment-Point");
-        this.evHistDevMgrPktIn =
-                new EventHistory<OFMatch>("Pakcet-In");
-    }
-
-    @Override
-    public void startUp(FloodlightModuleContext context) {
-        // This is our 'constructor'
-
-        if (linkDiscovery != null) {
-            // Register to get updates from topology
-            linkDiscovery.addListener(this);
-        } else {
-            log.error("Could not add linkdiscovery listener");
-        }
-        if (topology != null) {
-            topology.addListener(this);
-        } else {
-            log.error("Could not add topology listener");
-        }
-
-        // Create our database tables
-        storageSource.createTable(DEVICE_TABLE_NAME, null);
-        storageSource.setTablePrimaryKeyName(
-                        DEVICE_TABLE_NAME, MAC_COLUMN_NAME);
-        storageSource.createTable(DEVICE_ATTACHMENT_POINT_TABLE_NAME, null);
-        storageSource.setTablePrimaryKeyName(
-                        DEVICE_ATTACHMENT_POINT_TABLE_NAME, ID_COLUMN_NAME);
-        storageSource.createTable(DEVICE_NETWORK_ADDRESS_TABLE_NAME, null);
-        storageSource.setTablePrimaryKeyName(
-                        DEVICE_NETWORK_ADDRESS_TABLE_NAME, ID_COLUMN_NAME);
-        storageSource.createTable(PORT_CHANNEL_TABLE_NAME, null);
-        storageSource.setTablePrimaryKeyName(
-                        PORT_CHANNEL_TABLE_NAME, PC_ID_COLUMN_NAME);
-        storageSource.addListener(PORT_CHANNEL_TABLE_NAME, this);
-
-        ScheduledExecutorService ses = threadPool.getScheduledExecutor();
-        deviceUpdateTask = new SingletonTask(ses, new DeviceUpdateWorker());
-         
-        // Register for the OpenFlow messages we want
-        floodlightProvider.addOFMessageListener(OFType.PACKET_IN, this);
-        floodlightProvider.addOFMessageListener(OFType.PORT_STATUS, this);
-        // Register for switch events
-        floodlightProvider.addOFSwitchListener(this);
-        floodlightProvider.addInfoProvider("summary", this);
-
-        // Register our REST API
-        restApi.addRestletRoutable(new DeviceManagerWebRoutable());
-        
-        // Read all our device state (MACs, IPs, attachment points) from storage
-        readAllDeviceStateFromStorage();
-        // Device and storage aging.
-        enableDeviceAgingTimer();
->>>>>>> 6c645fd3
     }
     
     protected Device allocateDevice(Long deviceKey,
