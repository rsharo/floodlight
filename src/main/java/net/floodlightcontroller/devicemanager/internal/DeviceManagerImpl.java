/**
*    Copyright 2011,2012 Big Switch Networks, Inc. 
*    Originally created by David Erickson, Stanford University
* 
*    Licensed under the Apache License, Version 2.0 (the "License"); you may
*    not use this file except in compliance with the License. You may obtain
*    a copy of the License at
*
*         http://www.apache.org/licenses/LICENSE-2.0
*
*    Unless required by applicable law or agreed to in writing, software
*    distributed under the License is distributed on an "AS IS" BASIS, WITHOUT
*    WARRANTIES OR CONDITIONS OF ANY KIND, either express or implied. See the
*    License for the specific language governing permissions and limitations
*    under the License.
**/

package net.floodlightcontroller.devicemanager.internal;

import java.util.ArrayList;
import java.util.Collection;
import java.util.Collections;
import java.util.ConcurrentModificationException;
import java.util.Date;
<<<<<<< HEAD
=======
import java.util.HashMap;
import java.util.HashSet;
import java.util.LinkedList;
import java.util.List;
import java.util.Map;
>>>>>>> 685162b6
import java.util.Set;
import java.util.concurrent.ConcurrentHashMap;

import net.floodlightcontroller.core.FloodlightContext;
import net.floodlightcontroller.core.IFloodlightProviderService;
import net.floodlightcontroller.core.IOFMessageListener;
import net.floodlightcontroller.core.IOFSwitch;
import net.floodlightcontroller.core.IOFSwitchListener;
<<<<<<< HEAD
import net.floodlightcontroller.devicemanager.IDevice;
import net.floodlightcontroller.devicemanager.IDeviceManager;
import net.floodlightcontroller.devicemanager.IEntityClass;
import net.floodlightcontroller.devicemanager.IEntityClassifier;
import net.floodlightcontroller.devicemanager.IEntityClassifier.EntityField;
=======
import net.floodlightcontroller.core.module.FloodlightModuleContext;
import net.floodlightcontroller.core.module.FloodlightModuleException;
import net.floodlightcontroller.core.module.IFloodlightModule;
import net.floodlightcontroller.core.module.IFloodlightService;
import net.floodlightcontroller.core.util.SingletonTask;
import net.floodlightcontroller.devicemanager.Device;
import net.floodlightcontroller.devicemanager.DeviceAttachmentPoint;
import net.floodlightcontroller.devicemanager.DeviceNetworkAddress;
import net.floodlightcontroller.devicemanager.IDeviceManagerService;
import net.floodlightcontroller.devicemanager.IDeviceManagerAware;
>>>>>>> 685162b6
import net.floodlightcontroller.packet.ARP;
import net.floodlightcontroller.packet.DHCP;
import net.floodlightcontroller.packet.Ethernet;
import net.floodlightcontroller.packet.IPv4;
import net.floodlightcontroller.packet.UDP;
<<<<<<< HEAD
import net.floodlightcontroller.storage.IStorageSource;
import net.floodlightcontroller.storage.IStorageSourceListener;
import net.floodlightcontroller.topology.ITopology;
import net.floodlightcontroller.topology.ITopologyAware;
=======
import net.floodlightcontroller.routing.ForwardingBase;
import net.floodlightcontroller.storage.IResultSet;
import net.floodlightcontroller.storage.IStorageSourceListener;
import net.floodlightcontroller.storage.IStorageSourceService;
import net.floodlightcontroller.storage.OperatorPredicate;
import net.floodlightcontroller.storage.StorageException;
import net.floodlightcontroller.topology.ITopologyService;
import net.floodlightcontroller.topology.ITopologyListener;
import net.floodlightcontroller.topology.SwitchPortTuple;
import net.floodlightcontroller.util.EventHistory;
import net.floodlightcontroller.util.EventHistory.EvAction;

import org.openflow.protocol.OFMatch;
>>>>>>> 685162b6
import org.openflow.protocol.OFMessage;
import org.openflow.protocol.OFPacketIn;
import org.openflow.protocol.OFPortStatus;
import org.openflow.protocol.OFType;
import org.slf4j.Logger;
import org.slf4j.LoggerFactory;

/**
 * DeviceManager creates Devices based upon MAC addresses seen in the network.
 * It tracks any network addresses mapped to the Device, and its location
 * within the network.
 * @author readams
 */
<<<<<<< HEAD
public class DeviceManagerImpl implements IDeviceManager, IOFMessageListener,
        IOFSwitchListener, ITopologyAware, IStorageSourceListener {  
    protected static Logger logger = 
        LoggerFactory.getLogger(DeviceManagerImpl.class);

    protected IFloodlightProvider floodlightProvider;
    protected ITopology topology;
    protected IStorageSource storageSource;
    
    /**
     * This is the master device map that maps device IDs to {@link Device}
     * objects.
     */
    protected ConcurrentHashMap<Long, Device> deviceMap;
    
=======
public class DeviceManagerImpl implements IDeviceManagerService, IOFMessageListener,
        IOFSwitchListener, ITopologyListener, IFloodlightModule, IStorageSourceListener {      
>>>>>>> 685162b6
    /**
     * Counter used to generate device keys
     */
    protected long deviceKeyCounter = 0;
    
    /**
     * Lock for incrementing the device key counter
     */
    protected Object deviceKeyLock = new Object();
    
    /**
     * This is the primary entity index that maps entities to device IDs.
     */
    protected ConcurrentHashMap<IndexedEntity, Long> primaryIndex;
    
    /**
     * The primary key fields used in the primary index
     */
    protected Set<EntityField> primaryKeyFields;
    protected EntityField[] primaryKeyFieldsArr;
    
    /**
     * This map contains state for each of the {@ref IEntityClass} 
     * that exist
     */
    protected ConcurrentHashMap<IEntityClass, ClassState> classStateMap;

    /**
     * The entity classifier currently in use
     */
    IEntityClassifier entityClassifier;
    
    /**
     * Used to cache state about specific entity classes
     */
    protected class ClassState {
        /**
         * True if the key field set matches the primary key fields.
         */
        protected boolean keyFieldsMatchPrimary;
        
        /**
         * An array version of the key fields
         */
        protected EntityField[] keyFieldsArr;
        
        /**
         * The class index
         */
        protected ConcurrentHashMap<IndexedEntity, Long> classIndex;

        /**
         * Allocate a new {@link ClassState} object for the class
         * @param clazz the class to use for the state
         */
        public ClassState(IEntityClass clazz) {
            Set<EntityField> keyFields = clazz.getKeyFields();
            keyFieldsMatchPrimary = primaryKeyFields.equals(keyFields);
            keyFieldsArr = new EntityField[keyFields.size()];
            keyFieldsArr = keyFields.toArray(keyFieldsArr);
            if (!keyFieldsMatchPrimary)
                classIndex = new ConcurrentHashMap<IndexedEntity, Long>();
        }

        
    }
    
    // **************
    // IDeviceManager
    // **************

    @Override
    public void setEntityClassifier(IEntityClassifier classifier) {
        entityClassifier = classifier;
        primaryKeyFields = classifier.getKeyFields();
        primaryKeyFieldsArr = new EntityField[primaryKeyFields.size()];
        primaryKeyFieldsArr = primaryKeyFields.toArray(primaryKeyFieldsArr);
    }
    
    @Override
    public void flushEntityCache(IEntityClass entityClass, 
                                 boolean reclassify) {
        // TODO Auto-generated method stub
    }

    @Override
    public IDevice findDevice(long macAddress, Integer ipv4Address, 
                              Short vlan, Long switchDPID, 
                              Integer switchPort) {
        return findDeviceByEntity(new Entity(macAddress, vlan, 
                                             ipv4Address, switchDPID, 
                                             switchPort, null));
    }

    @Override
    public Collection<? extends IDevice> getAllDevices() {
        return Collections.unmodifiableCollection(deviceMap.values());
    }
    
    // ******************
    // IOFMessageListener
    // ******************

<<<<<<< HEAD
=======
            // Make a copy of this device
            Device dCopy = new Device(d);
            DeviceAttachmentPoint dap = dCopy.removeAttachmentPoint(swPort);
            // Remove the original device from the Switch-port map
            // This is a no-op when this fn is called from removeSwPort
            // as the switch-pot itself would be deleted from the map 
            delFromSwitchPortDeviceMap(swPort, d);
            // Remove the original device from the Switch map
            delFromSwitchDeviceMap(sw, d);  
            // Now add this updated device to the maps, which will replace
            // the old copy
            updateMaps(dCopy);
            if (log.isDebugEnabled()) {
                log.debug("Device 1 {}", d);
                log.debug("Device 2 {}", dCopy);
            }
            removeAttachmentPointFromStorage(d, dap);
            d = null; // to catch if anyone is using this reference
            return true;
        }
>>>>>>> 685162b6

    @Override
    public String getName() {
        return "devicemanager";
    }

    @Override
    public int getId() {
        return IOFMessageListener.FlListenerID.DEVICEMANAGERIMPL;
    }

    @Override
    public boolean isCallbackOrderingPrereq(OFType type, String name) {
        // TODO Auto-generated method stub
        return false;
    }

    @Override
    public boolean isCallbackOrderingPostreq(OFType type, String name) {
        // TODO Auto-generated method stub
        return false;
    }
    
    @Override
    public Command receive(IOFSwitch sw, OFMessage msg, 
                           FloodlightContext cntx) {
        switch (msg.getType()) {
            case PACKET_IN:
                return this.processPacketInMessage(sw, 
                                                   (OFPacketIn) msg, cntx);
            case PORT_STATUS:
                return this.processPortStatusMessage(sw, 
                                                     (OFPortStatus) msg);
        }

        logger.error("received an unexpected message {} from switch {}", 
                     msg, sw);
        return Command.CONTINUE;
    }
    
    // **********************
    // IStorageSourceListener
    // **********************
    
    @Override
    public void rowsModified(String tableName, Set<Object> rowKeys) {
        // TODO Auto-generated method stub
        
    }

<<<<<<< HEAD
    @Override
    public void rowsDeleted(String tableName, Set<Object> rowKeys) {
        // TODO Auto-generated method stub
        
    }
=======
    protected static Logger log = 
            LoggerFactory.getLogger(DeviceManagerImpl.class);

    protected Set<IDeviceManagerAware> deviceManagerAware;
    protected LinkedList<Update> updates;
    protected ReentrantReadWriteLock lock;
    protected volatile boolean shuttingDown = false;
    protected volatile boolean portChannelConfigChanged = false;

    // Our dependencies
    protected IFloodlightProviderService floodlightProvider;
    protected ITopologyService topology;
    protected IStorageSourceService storageSource;

    protected Runnable deviceAgingTimer;
    protected SingletonTask deviceUpdateTask;
    protected Date previousStorageAudit;

    protected final static int DEVICE_MAX_AGE    = 60 * 60 * 24;
    protected final static int DEVICE_NA_MAX_AGE = 60 * 60 *  2;
    protected final static int DEVICE_AP_MAX_AGE = 60 * 60 *  2;
>>>>>>> 685162b6

    // **************
    // ITopologyAware
    // **************
    
    @Override
    public void addedLink(IOFSwitch srcSw, short srcPort, int srcPortState,
                          IOFSwitch dstSw, short dstPort, int dstPortState) {
        // Nothing to do
    }

    @Override
    public void updatedLink(IOFSwitch srcSw, short srcPort,
                            int srcPortState, IOFSwitch dstSw,
                            short dstPort, int dstPortState) {
        // TODO Auto-generated method stub
    }

    @Override
    public void removedLink(IOFSwitch srcSw, short srcPort, IOFSwitch dstSw,
                            short dstPort) {
        // TODO Auto-generated method stub
    }

    @Override
    public void clusterMerged() {
        // TODO Auto-generated method stub
    }

    // *****************
    // IOFSwitchListener
    // *****************
    
<<<<<<< HEAD
    @Override
    public void updatedSwitch(IOFSwitch sw) {
        // TODO Auto-generated method stub
    }


    @Override
    public void addedSwitch(IOFSwitch sw) {
        // TODO Auto-generated method stub
        
    }
=======
    public void shutDown() {
        shuttingDown = true;
        floodlightProvider.removeOFMessageListener(OFType.PACKET_IN, this);
        floodlightProvider.removeOFMessageListener(OFType.PORT_STATUS, this);
        floodlightProvider.removeOFSwitchListener(this);
        deviceAgingTimer = null;
     }
>>>>>>> 685162b6

    @Override
    public void removedSwitch(IOFSwitch sw) {
        // TODO Auto-generated method stub
    }

    // **************
    // Initialization
    // **************

    public void setFloodlightProvider(IFloodlightProvider floodlightProvider) {
        this.floodlightProvider = floodlightProvider;
    }

    public void setStorageSource(IStorageSource storageSource) {
        this.storageSource = storageSource;
    }

    public void setTopology(ITopology topology) {
        this.topology = topology;
    }
    
    public void init() {
        
    }

    public void startUp() {
        if (entityClassifier == null)
            setEntityClassifier(new DefaultEntityClassifier());
        
        deviceMap = new ConcurrentHashMap<Long, Device>();
        primaryIndex = new ConcurrentHashMap<IndexedEntity, Long>();
        classStateMap = 
                new ConcurrentHashMap<IEntityClass, ClassState>();
        
        floodlightProvider.addOFMessageListener(OFType.PACKET_IN, this);
        floodlightProvider.addOFMessageListener(OFType.PORT_STATUS, this);
        
        // XXX - TODO entity aging timer
    }
    
    // ****************
    // Internal methods
    // ****************
    
    protected Command processPortStatusMessage(IOFSwitch sw, OFPortStatus ps) {
        // XXX - TODO
        return null;        
    }

    /**
     * This method is called for every packet-in and should be optimized for
     * performance.
     * @param sw
     * @param pi
     * @param cntx
     * @return
     */
    protected Command processPacketInMessage(IOFSwitch sw, OFPacketIn pi, 
                                             FloodlightContext cntx) {
        try {
            Ethernet eth = 
                    IFloodlightProvider.bcStore.
                    get(cntx,IFloodlightProvider.CONTEXT_PI_PAYLOAD);

            // Extract source entity information
            Entity srcEntity = 
                    getSourceEntityFromPacket(eth, sw, pi.getInPort());
            if (srcEntity == null)
                return Command.STOP;
            
            if (isGratArp(eth)) {
                // XXX - TODO - Clear attachment points from other clusters
            }
            
            // Learn/lookup device information
            Device srcDevice = learnDeviceByEntity(srcEntity);
            if (srcDevice == null)
                return Command.STOP;
            
            // Store the source device in the context
            fcStore.put(cntx, CONTEXT_SRC_DEVICE, srcDevice);
            
            // Find the device matching the destination from the entity
            // classes of the source.
            Entity dstEntity = getDestEntityFromPacket(eth);
            if (dstEntity != null) {
                Device dstDevice = findDeviceByEntity(dstEntity);

                if (dstDevice == null) {
                    // This can only happen if we have attachment point
                    // key fields since attachment point information isn't
                    // available for destination devices.
                    /*
                    ArrayList<Device> candidates = new ArrayList<Device>();
                    for (IEntityClass clazz : srcDevice.getEntityClasses()) {
                        Device c = findDeviceInClassByEntity(clazz, dstEntity);
                        if (c != null)
                            candidates.add(c);
                    }
                    if (candidates.size() == 1) {
                        dstDevice = candidates.get(0);
                    } else if (candidates.size() > 1) {
                        // ambiguous device.  A higher-order component will 
                        // need to deal with it by assigning priority
                        // XXX - TODO
                    }
                    */

                }
                if (dstDevice != null)
                    fcStore.put(cntx, CONTEXT_DST_DEVICE, dstDevice);
            }
            
            return Command.CONTINUE;

        } finally {
            processUpdates();
        }
        
    }
    
    private void processUpdates() {
        // XXX - TODO
    }
    
    /**
     * Check whether the port is a physical port. We should not learn 
     * attachment points on "special" ports.
     * @param port the port to check
     * @return
     */
    private boolean isValidInputPort(short port) {
        return ((int)port & 0xff00) != 0xff00 ||
                     port == (short)0xfffe;
    }
    
    private boolean isGratArp(Ethernet eth) {
        if (eth.getPayload() instanceof ARP) {
            ARP arp = (ARP) eth.getPayload();
            if (arp.isGratuitous()) {
                return true;
            }
        }
        return false;
    }

    private int getSrcNwAddr(Ethernet eth, long dlAddr) {
        if (eth.getPayload() instanceof ARP) {
            ARP arp = (ARP) eth.getPayload();
            if ((arp.getProtocolType() == ARP.PROTO_TYPE_IP) &&
                (Ethernet.toLong(arp.getSenderHardwareAddress()) == dlAddr)) {
                return IPv4.toIPv4Address(arp.getSenderProtocolAddress());
            }
        } else if (eth.getPayload() instanceof IPv4) {
            IPv4 ipv4 = (IPv4) eth.getPayload();
            if (ipv4.getPayload() instanceof UDP) {
                UDP udp = (UDP)ipv4.getPayload();
                if (udp.getPayload() instanceof DHCP) {
                    DHCP dhcp = (DHCP)udp.getPayload();
                    if (dhcp.getOpCode() == DHCP.OPCODE_REPLY) {
                        return ipv4.getSourceAddress();
                    }
                }
            }
        }
        return 0;
    }
    
    /**
     * Parse an entity from an {@link Ethernet} packet.
     * @param eth the packet to parse
     * @param sw the switch on which the packet arrived
     * @param pi the original packetin
     * @return the entity from the packet
     */
<<<<<<< HEAD
    private Entity getSourceEntityFromPacket(Ethernet eth, 
                                             IOFSwitch sw, 
                                             int port) {
        byte[] dlAddrArr = eth.getSourceMACAddress();
        long dlAddr = Ethernet.toLong(dlAddrArr);

        // Ignore broadcast/multicast source
        if ((dlAddrArr[0] & 0x1) != 0)
            return null;

        boolean learnap = true;
        if (topology.isInternal(sw, (short)port) ||
            !isValidInputPort((short)port)) {
            // If this is an internal port or we otherwise don't want
            // to learn on these ports.  In the future, we should
            // handle this case by labeling flows with something that
            // will give us the entity class.  For now, we'll do our
            // best assuming attachment point information isn't used
            // as a key field.
            learnap = false;
        }
       
        short vlan = eth.getVlanID();
        int nwSrc = getSrcNwAddr(eth, dlAddr);
        return new Entity(dlAddr,
                          ((vlan >= 0) ? vlan : null),
                          ((nwSrc != 0) ? nwSrc : null),
                          (learnap ? sw.getId() : null),
                          (learnap ? port : null),
                          new Date());
=======
    public Command processPacketInMessage(IOFSwitch sw, OFPacketIn pi, 
                                          FloodlightContext cntx) {
        Command ret = Command.CONTINUE;
        OFMatch match = new OFMatch();
        match.loadFromPacket(pi.getPacketData(), pi.getInPort(), sw.getId());
        // Add this packet-in to event history
        evHistPktIn(match);

        // Create attachment point/update network address if required
        SwitchPortTuple switchPort = new SwitchPortTuple(sw, pi.getInPort());
        // Don't learn from internal port or invalid port
        if (topology.isInternal(switchPort) || 
                !isValidInputPort(switchPort.getPort())) {
            processUpdates();
            return Command.CONTINUE;
        }

        // Packet arrive at a port from where we can learn the device
        // if the source is multicast/broadcast ignore it
        if ((match.getDataLayerSource()[0] & 0x1) != 0) {
            return Command.CONTINUE;
        }

        Long dlAddr = Ethernet.toLong(match.getDataLayerSource());
        Short vlan = match.getDataLayerVirtualLan();
        if (vlan < 0) vlan = null;
        Ethernet eth = IFloodlightProviderService.bcStore.get(
                                cntx, IFloodlightProviderService.CONTEXT_PI_PAYLOAD);
        int nwSrc = getSrcNwAddr(eth, dlAddr);
        Device device = devMgrMaps.getDeviceByDataLayerAddr(dlAddr);
        Date currentDate = new Date(); 
        if (device != null) { 
            // Write lock is expensive, check if we have an update first
            boolean newAttachmentPoint = false;
            boolean newNetworkAddress = false;
            boolean updateAttachmentPointLastSeen = false;
            boolean updateNetworkAddressLastSeen = false;
            boolean updateNeworkAddressMap = false;
            boolean updateDeviceVlan = false;
            boolean clearAttachmentPoints = false;
            boolean updateDevice = false;

            DeviceAttachmentPoint attachmentPoint = null;
            DeviceNetworkAddress networkAddress = null;

            // Copy-replace of device would be too expensive here
            device.setLastSeen(currentDate);
            updateDevice = device.shouldWriteLastSeenToStorage();
            attachmentPoint = device.getAttachmentPoint(switchPort);

            if (isGratArp(eth)) {
                clearAttachmentPoints = true;
            }

            if (attachmentPoint != null) {
                updateAttachmentPointLastSeen = true;
            } else {
                newAttachmentPoint = true;
            }

            if (nwSrc != 0) {
                networkAddress = device.getNetworkAddress(nwSrc);
                if (networkAddress != null) {
                    updateNetworkAddressLastSeen = true;
                } else if (eth != null && (eth.getPayload() instanceof ARP)) {
                    networkAddress = new DeviceNetworkAddress(nwSrc, 
                                                                currentDate);
                    newNetworkAddress = true;
                }

                // Also, if this address is currently mapped to a different 
                // device, fix it. This should be rare, so it is OK to do update
                // the storage from here.
                //
                // NOTE: the mapping is observed, and the decision is made based
                // on that, outside a lock. So the state may change by the time 
                // we get to do the map update. But that is OK since the mapping
                // will eventually get consistent.
                Device deviceByNwaddr = this.getDeviceByIPv4Address(nwSrc);
                if ((deviceByNwaddr != null) &&
                    (deviceByNwaddr.getDataLayerAddressAsLong() != 
                                    device.getDataLayerAddressAsLong())) {
                    updateNeworkAddressMap = true;
                    Device dCopy = new Device(deviceByNwaddr);
                    DeviceNetworkAddress naOld = dCopy.getNetworkAddress(nwSrc);
                    Map<Integer, DeviceNetworkAddress> namap = 
                                                dCopy.getNetworkAddressesMap();
                    if (namap.containsKey(nwSrc)) namap.remove(nwSrc);
                    dCopy.setNetworkAddresses(namap.values());
                    this.devMgrMaps.updateMaps(dCopy);
                    if (naOld !=null) 
                                removeNetworkAddressFromStorage(dCopy, naOld);
                    log.info(
                     "Network address {} moved from {} to {} due to packet {}",
                            new Object[] {networkAddress,
                                          deviceByNwaddr.getDataLayerAddress(),
                                          device.getDataLayerAddress(),
                                          eth});
                }

            }
            if ((vlan == null && device.getVlanId() != null) ||
                    (vlan != null && !vlan.equals(device.getVlanId()))) {
                updateDeviceVlan = true;
            }

            if (newAttachmentPoint || newNetworkAddress || updateDeviceVlan || 
                                updateNeworkAddressMap) {

                Device nd = new Device(device);

                try {
                    // Check if we have seen this attachmentPoint recently,
                    // An exception is thrown if the attachmentPoint is blocked.
                    if (newAttachmentPoint) {
                        attachmentPoint = getNewAttachmentPoint(nd, switchPort);
                        nd.addAttachmentPoint(attachmentPoint);
                        evHistAttachmtPt(nd, attachmentPoint.getSwitchPort(),
                                         EvAction.ADDED, "New AP from pkt-in");
                    }

                    if (clearAttachmentPoints) {
                        nd.clearAttachmentPoints();
                        evHistAttachmtPt(nd, 0L, (short)(-1),
                                EvAction.CLEARED, "Grat. ARP from pkt-in");
                    }

                    if (newNetworkAddress) {
                        // add the address
                        nd.addNetworkAddress(networkAddress);
                        log.debug("Device {} added IP {}", 
                                            nd, IPv4.fromIPv4Address(nwSrc));
                    }

                    if (updateDeviceVlan) {
                        nd.setVlanId(vlan);
                        writeDeviceToStorage(nd, currentDate);
                    }

                } catch (APBlockedException e) {
                    assert(attachmentPoint == null);
                    ret = Command.STOP;
                    // install drop flow to avoid overloading the controller
                    // set hard timeout to 5 seconds to avoid blocking host 
                    // forever
                    ForwardingBase.blockHost(floodlightProvider, switchPort,
                        dlAddr, ForwardingBase.FLOWMOD_DEFAULT_HARD_TIMEOUT);
                }
                // Update the maps
                devMgrMaps.updateMaps(nd);
                // publish the update after devMgrMaps is updated.
                if (newNetworkAddress) {
                    updateAddress(nd, networkAddress, true);
                }
                if (updateDeviceVlan) {
                    updateVlan(nd);
                }
                device = nd;
            }

            if (updateAttachmentPointLastSeen) {
                attachmentPoint.setLastSeen(currentDate);
                if (attachmentPoint.shouldWriteLastSeenToStorage())
                    writeAttachmentPointToStorage(
                            device, attachmentPoint, currentDate);
            }

            if (updateNetworkAddressLastSeen || newNetworkAddress) {
                if (updateNetworkAddressLastSeen)
                    networkAddress.setLastSeen(currentDate);
                if (newNetworkAddress || 
                        networkAddress.shouldWriteLastSeenToStorage())
                    writeNetworkAddressToStorage(
                            device, networkAddress, currentDate);
            }

            if (updateDevice) {
                writeDeviceToStorage(device, currentDate);
            }

        } else { // device is null 
            handleNewDevice(match.getDataLayerSource(), currentDate,
                    switchPort, nwSrc, vlan);
        }
        processUpdates();
        return ret;
>>>>>>> 685162b6
    }
    
    /**
     * Get a (partial) entity for the destination from the packet. 
     * @param eth
     * @return
     */
    private Entity getDestEntityFromPacket(Ethernet eth) {
        byte[] dlAddrArr = eth.getDestinationMACAddress();
        long dlAddr = Ethernet.toLong(dlAddrArr);
        short vlan = eth.getVlanID();
        int nwDst = 0;

        // Ignore broadcast/multicast destination
        if ((dlAddrArr[0] & 0x1) != 0)
            return null;

        if (eth.getPayload() instanceof IPv4) {
            IPv4 ipv4 = (IPv4) eth.getPayload();
            nwDst = ipv4.getDestinationAddress();
        }
        
        return new Entity(dlAddr,
                          ((vlan >= 0) ? vlan : null),
                          ((nwDst != 0) ? nwDst : null),
                          null,
                          null,
                          null);
    }

    /**
     * Look up a {@link Device} based on the provided {@link Entity}.
     * @param entity the entity to search for
     * @return The {@link Device} object if found
     */
    protected Device findDeviceByEntity(Entity entity) {
        IndexedEntity ie = new IndexedEntity(primaryKeyFieldsArr, entity);
        Long deviceKey = primaryIndex.get(ie);
        if (deviceKey == null)
            return null;
        return deviceMap.get(deviceKey);
    }

    /**
     * Look up a {@link Device} within a particular entity class based on 
     * the provided {@link Entity}.
     * @param clazz the entity class to search for the entity
     * @param entity the entity to search for
     * @return The {@link Device} object if found
     */
<<<<<<< HEAD
    protected Device findDeviceInClassByEntity(IEntityClass clazz,
                                               Entity entity) {
        // XXX - TODO
        throw new UnsupportedOperationException();
=======
    public void setFloodlightProvider(IFloodlightProviderService floodlightProvider) {
        this.floodlightProvider = floodlightProvider;
>>>>>>> 685162b6
    }
 
    /**
<<<<<<< HEAD
     * Look up a {@link Device} based on the provided {@link Entity}.  Also learns
     * based on the new entity, and will update existing devices as required. 
     * 
     * @param entity the {@link Entity}
     * @return The {@link Device} object if found
=======
     * @param topology the topology to set
     */
    public void setTopology(ITopologyService topology) {
        this.topology = topology;
    }

    @Override
    public Device getDeviceByDataLayerAddress(byte[] address) {
        return getDeviceByDataLayerAddress(Ethernet.toLong(address));
    }

    @Override
    public Device getDeviceByDataLayerAddress(long address) {
        return this.devMgrMaps.dataLayerAddressDeviceMap.get(address);
    }

    @Override
    public Device getDeviceByIPv4Address(Integer address) {
        lock.readLock().lock();
        try {
            return this.devMgrMaps.ipv4AddressDeviceMap.get(address);
        } finally {
            lock.readLock().unlock();
        }
    }

    @Override
    public void invalidateDeviceAPsByIPv4Address(Integer address) {
        lock.readLock().lock();
        try {
            Device d = this.devMgrMaps.ipv4AddressDeviceMap.get(address);
            if (d!= null && d.getAttachmentPoints() != null) {
                d.getAttachmentPoints().clear();
            }
        } finally {
            lock.readLock().unlock();
        }
    }

    @Override
    public List<Device> getDevices() {
        lock.readLock().lock();
        try {
            return new ArrayList<Device>(
                    this.devMgrMaps.dataLayerAddressDeviceMap.values());
        } finally {
            lock.readLock().unlock();
        }
    }

    @Override
    public void addedSwitch(IOFSwitch sw) {
        // Fix up attachment points related to the switch
        lock.writeLock().lock();
        try {
            Long swDpid = sw.getId();
            List<PendingAttachmentPoint> papl = 
                devMgrMaps.switchUnresolvedAPMap.get(swDpid);
            if (papl != null) {
                for (PendingAttachmentPoint pap : papl) {
                    Device d = devMgrMaps.getDeviceByDataLayerAddr(pap.mac);
                    if (d == null) continue;

                    // Add attachment point
                    devMgrMaps.addDevAttachmentPoint(
                            pap.mac, sw, pap.switchPort, pap.lastSeen);
                    evHistAttachmtPt(pap.mac,
                            sw.getId(), pap.switchPort,
                            EvAction.ADDED, "Switch Added");
                }
                devMgrMaps.switchUnresolvedAPMap.remove(swDpid);
            }
        } finally {
            lock.writeLock().unlock();
        }
    }

    @Override
    public void removedSwitch (IOFSwitch sw) {
        // remove all devices attached to this switch
        if (!devMgrMaps.isSwitchPresent(sw)) {
            // Switch not present
            return;
        }
        lock.writeLock().lock();
        try {
            devMgrMaps.delSwitchfromMaps(sw);
        } finally {
            lock.writeLock().unlock();
        }
    }

    @Override
    public void addedLink(IOFSwitch srcSw, short srcPort, int srcPortState,
            IOFSwitch dstSw, short dstPort, int dstPortState)
    {
        updatedLink(srcSw, srcPort, srcPortState, dstSw, dstPort, dstPortState);
    }

    @Override
    public void updatedLink(IOFSwitch srcSw, short srcPort, int srcPortState,
            IOFSwitch dstSw, short dstPort, int dstPortState)
    {
        if (((srcPortState & OFPortState.OFPPS_STP_MASK.getValue()) != 
                    OFPortState.OFPPS_STP_BLOCK.getValue()) &&
            ((dstPortState & OFPortState.OFPPS_STP_MASK.getValue()) != 
                    OFPortState.OFPPS_STP_BLOCK.getValue())) {
            // Remove all devices living on this switch:port now that it is 
            // internal
            SwitchPortTuple switchPort = new SwitchPortTuple(dstSw, dstPort);
            lock.writeLock().lock();
            try {
                devMgrMaps.removeSwPort(switchPort);
            } finally {
                lock.writeLock().unlock();
            }
        }
    }

    @Override
    public void removedLink(IOFSwitch src, short srcPort, IOFSwitch dst, 
                                                                short dstPort)
    {
        // no-op
    }

    /**
     * Process device manager aware updates.  Call without any lock held
>>>>>>> 685162b6
     */
    protected Device learnDeviceByEntity(Entity entity) {
        IndexedEntity ie = new IndexedEntity(primaryKeyFieldsArr, entity);
        ArrayList<Long> deleteQueue = null;
        Device device = null;
        
        // we may need to restart the learning process if we detect
        // concurrent modification.  Note that we ensure that at least
        // one thread should always succeed so we don't get into infinite
        // starvation loops
        while (true) {
            // Look up the fully-qualified entity to see if it already
            // exists in the primary entity index.
            Long deviceKey = primaryIndex.get(ie);
            Collection<IEntityClass> classes = null;
            
            if (deviceKey == null) {
                // If the entity does not exist in the primary entity index, 
                // use the entity classifier for find the classes for the 
                // entity. Look up the entity in each of the returned classes'
                // class entity indexes.
                classes = entityClassifier.classifyEntity(entity);
                for (IEntityClass clazz : classes) {
                    // ensure that a class state exists for the class if
                    // needed
                    ClassState classState;
                    try {
                        classState = getClassState(clazz);
                    } catch (ConcurrentModificationException e) {
                        continue;
                    }
                        
                    if (classState.classIndex != null) {
                        IndexedEntity sie = 
                                new IndexedEntity(classState.keyFieldsArr, 
                                                  entity);
                        deviceKey = classState.classIndex.get(sie);
                    }
                }
            }
            if (deviceKey != null) {
                // If the primary or secondary index contains the entity, 
                // update the entity timestamp, then use resulting device 
                // key to look up the device in the device map, and
                // use the referenced Device below.
                entity.setLastSeenTimestamp(new Date());
                device = deviceMap.get(deviceKey);
                if (device == null)
                    continue;
            } else {
                // If the secondary index does not contain the entity, 
                // create a new Device object containing the entity, and 
                // generate a new device ID
                synchronized (deviceKeyLock) {
                    deviceKey = Long.valueOf(deviceKeyCounter++);
                }
                device = new Device(deviceKey, entity, classes);
                
                // Add the new device to the primary map with a simple put
                deviceMap.put(deviceKey, device);
                
                if (!updateIndices(device, deviceKey)) {
                    if (deleteQueue == null)
                        deleteQueue = new ArrayList<Long>();
                    deleteQueue.add(deviceKey);
                    continue;
                }
                break;
            }
            
            if (device.containsEntity(entity)) {
                break;
            } else {
                Device newDevice = new Device(device, entity, classes);
                // XXX - TODO When adding an entity, any existing entities on the
                // same OpenFlow switch cluster but a different attachment point
                // should be removed. If an entity being removed contains an 
                // IP address but the new entity does not contain that IP, 
                // then a new entity should be added containing the IP 
                // (including updating the entity caches), preserving the old 
                // timestamp of the entity.
                
                // XXX - TODO Handle port channels
                
                // XXX - TODO Handle broadcast domains
                
                // XXX - TODO Prevent flapping of entities
                
                boolean res = deviceMap.replace(deviceKey, device, newDevice);
                // If replace returns false, restart the process from the 
                // beginning (this implies another thread concurrently 
                // modified this Device).
                if (!res)
                    continue;
                
                device = newDevice;
                
                if (!updateIndices(device, deviceKey)) {
                    continue;
                }
                break;
            }
        }
<<<<<<< HEAD
=======

        synchronized (d) {
            // Since the update below is happening on a copy of the device it
            // should not impact packetIn processing time due to lock contention
            d.setAttachmentPoints(map.values());
        }
    }

    public void clearAllDeviceStateFromMemory() {
        devMgrMaps.clearMaps();
    }

    private Date ageBoundaryDifference(Date currentDate, long expire) {
        if (expire == 0) {
            return new Date(0);
        }
        return new Date(currentDate.getTime() - 1000*expire);
    }

    // *********************
    // Storage Write Methods
    // *********************

    protected void writeDeviceToStorage(Device device, Date currentDate) {
        Map<String, Object> rowValues = new HashMap<String, Object>();
        String macString = device.getDlAddrString();
        rowValues.put(MAC_COLUMN_NAME, macString);
        if (device.getVlanId() != null)
            rowValues.put(VLAN_COLUMN_NAME, device.getVlanId());
        rowValues.put(LAST_SEEN_COLUMN_NAME, currentDate);
        storageSource.updateRowAsync(DEVICE_TABLE_NAME, rowValues);
        device.lastSeenWrittenToStorage(currentDate);

        for (DeviceAttachmentPoint attachmentPoint: 
                                            device.getAttachmentPoints()) {
            writeAttachmentPointToStorage(device, attachmentPoint, currentDate);
        }
        for (DeviceNetworkAddress networkAddress: 
                                            device.getNetworkAddresses()) {
            writeNetworkAddressToStorage(device, networkAddress, currentDate);
        }
    }

    protected void writeAttachmentPointToStorage(Device device,
            DeviceAttachmentPoint attachmentPoint, Date currentDate) {
        assert(device != null);
        assert(attachmentPoint != null);
        String deviceId = device.getDlAddrString();
        SwitchPortTuple switchPort = attachmentPoint.getSwitchPort();
        assert(switchPort != null);
        String switchId = switchPort.getSw().getStringId();
        Short port = switchPort.getPort();
        String attachmentPointId = 
                            deviceId + "-" + switchId + "-" + port.toString();

        Map<String, Object> rowValues = new HashMap<String, Object>();
        rowValues.put(ID_COLUMN_NAME, attachmentPointId);
        rowValues.put(DEVICE_COLUMN_NAME, deviceId);
        rowValues.put(SWITCH_COLUMN_NAME, switchId);
        rowValues.put(PORT_COLUMN_NAME, port);
        rowValues.put(LAST_SEEN_COLUMN_NAME, attachmentPoint.getLastSeen());
        String status = null;
        if (attachmentPoint.isBlocked())
            status = "blocked: duplicate mac";
        rowValues.put(AP_STATUS_COLUMN_NAME, status);

        storageSource.updateRowAsync(DEVICE_ATTACHMENT_POINT_TABLE_NAME, 
                                                                    rowValues);
        attachmentPoint.lastSeenWrittenToStorage(currentDate);
    }

    // **********************
    // Storage Remove Methods
    // **********************

    protected void removeAttachmentPointFromStorage(Device device, 
                                    DeviceAttachmentPoint attachmentPoint) {
        try {
            String deviceId = device.getDlAddrString();
            SwitchPortTuple switchPort = attachmentPoint.getSwitchPort();
            String switchId = switchPort.getSw().getStringId();
            Short port = switchPort.getPort();
            String attachmentPointId = 
                            deviceId + "-" + switchId + "-" + port.toString();
            storageSource.deleteRowAsync(
                        DEVICE_ATTACHMENT_POINT_TABLE_NAME, attachmentPointId);
        } catch (NullPointerException e) {
            log.debug("Null ptr exception for device {} attach-point {}",
                    device, attachmentPoint);
        }
    }

    protected void writeNetworkAddressToStorage(Device device,
            DeviceNetworkAddress networkAddress, Date currentDate) {
        assert(device != null);
        assert(networkAddress != null);
        String deviceId = device.getDlAddrString();
        String networkAddressString = IPv4.fromIPv4Address(
                                            networkAddress.getNetworkAddress());
        String networkAddressId = deviceId + "-" + networkAddressString;

        if (networkAddress.getNetworkAddress() == 0) {
            log.error("Zero network address for device {}\n {}",
                device, Thread.currentThread().getStackTrace());
            return;
        }
        
        Map<String, Object> rowValues = new HashMap<String, Object>();
        rowValues.put(ID_COLUMN_NAME, networkAddressId);
        rowValues.put(DEVICE_COLUMN_NAME, deviceId);
        rowValues.put(NETWORK_ADDRESS_COLUMN_NAME, networkAddressString);
        rowValues.put(LAST_SEEN_COLUMN_NAME, networkAddress.getLastSeen());
        storageSource.updateRowAsync(DEVICE_NETWORK_ADDRESS_TABLE_NAME, 
                                                                    rowValues);
        networkAddress.lastSeenWrittenToStorage(currentDate);
    }

    protected void removeNetworkAddressFromStorage(Device device, 
                                        DeviceNetworkAddress networkAddress) {
        assert(device != null);
        assert(networkAddress != null);
        String deviceId = device.getDlAddrString();
        String networkAddressString = IPv4.fromIPv4Address(
                                            networkAddress.getNetworkAddress());
        String networkAddressId = deviceId + "-" + networkAddressString;
        storageSource.deleteRowAsync(DEVICE_NETWORK_ADDRESS_TABLE_NAME, 
                                                            networkAddressId);
    }

    // ********************
    // Storage Read Methods
    // ********************

    public boolean readPortChannelConfigFromStorage() {
	devMgrMaps.clearPortChannelMap();

        try {
            IResultSet pcResultSet = storageSource.executeQuery(
            PORT_CHANNEL_TABLE_NAME, null, null, null);
>>>>>>> 685162b6
        
        if (deleteQueue != null) {
            for (Long l : deleteQueue) {
                deviceMap.remove(l);
            }
        }
        return device;
    }
    
    /**
     * Get the secondary index for a class.  Will return null if the 
     * secondary index was created concurrently in another thread. 
     * @param clazz the class for the index
     * @return
     */
    private ClassState getClassState(IEntityClass clazz) 
                                      throws ConcurrentModificationException {
        ClassState classState = classStateMap.get(clazz);
        if (classState != null) return classState;
        
        classState = new ClassState(clazz);
        ClassState r = classStateMap.putIfAbsent(clazz, classState);
        if (r != null) {
            // concurrent add; restart
            throw new ConcurrentModificationException();
        }
        return classState;
    }
    
    /**
     * Update both the primary and class indices for the provided device.
     * If the update fails because of a concurrent update, will return false.
     * @param device the device to update
     * @param deviceKey the device key for the device
     * @return true if the update succeeded, false otherwise.
     */
    private boolean updateIndices(Device device, Long deviceKey) {
        if (!updateIndex(device, deviceKey, 
                         primaryIndex, primaryKeyFieldsArr)) {
            return false;
        }
        for (IEntityClass clazz : device.getEntityClasses()) {
            ClassState classState;
            try {
                classState = getClassState(clazz); 
            } catch (ConcurrentModificationException e) {
                return false;
            }

            if (classState.classIndex != null) {
                if (!updateIndex(device, 
                                 deviceKey, 
                                 classState.classIndex, 
                                 classState.keyFieldsArr))
                    return false;
            }
        }
        // XXX - TODO handle indexed views into data
        return true;
    }                     
    
    /**
     * Attempt to update an index with the entities in the provided
     * {@link Device}.  If the update fails because of a concurrent update,
     * will return false.
     * @param device the device to update
     * @param deviceKey the device key for the device
     * @param index the index to update
     * @param keyFields the key fields to use for the index
     * @return true if the update succeeded, false otherwise.
     */
    private boolean updateIndex(Device device, 
                                Long deviceKey,
                                ConcurrentHashMap<IndexedEntity, 
                                                  Long> index, 
                                EntityField[] keyFields) {
        for (Entity e : device.entities) {
            IndexedEntity ie = new IndexedEntity(keyFields, e);
            Long ret = index.putIfAbsent(ie, deviceKey);
            if (ret != null && !ret.equals(deviceKey)) {
                // If the return value is non-null, then fail the insert 
                // (this implies that a device using this entity has 
                // already been created in another thread).
                return false;
            }
        }
        
        return true;
    }
    
<<<<<<< HEAD
=======
    // **************************************************
    // Device Manager's Event History members and methods
    // **************************************************

    // Attachment-point event history
    public EventHistory<EventHistoryAttachmentPoint> evHistDevMgrAttachPt;
    public EventHistoryAttachmentPoint evHAP;

    private void evHistAttachmtPt(Device d, SwitchPortTuple swPrt,
                                            EvAction action, String reason) {
        evHistAttachmtPt(
                d.getDataLayerAddressAsLong(),
                swPrt.getSw().getId(),
                swPrt.getPort(), action, reason);
    }

    private void evHistAttachmtPt(byte [] mac, SwitchPortTuple swPrt,
                                          EvAction action, String reason) {
        evHistAttachmtPt(Ethernet.toLong(mac), swPrt.getSw().getId(),
                                            swPrt.getPort(), action, reason);
    }

    private void evHistAttachmtPt(Device d, long dpid, short port,
                                            EvAction op, String reason) {
        evHistAttachmtPt(d.getDataLayerAddressAsLong(),dpid, port, op, reason);
    }

    private void evHistAttachmtPt(long mac, long dpid, short port,
                                              EvAction action, String reason) {
        if (evHAP == null) {
            evHAP = new EventHistoryAttachmentPoint();
        }
        evHAP.dpid   = dpid;
        evHAP.port   = port;
        evHAP.mac    = mac;
        evHAP.reason = reason;
        evHAP = evHistDevMgrAttachPt.put(evHAP, action);
    }

    /***
     * Packet-In Event history related classes and members
     * @author subrata
     *
     */

    public EventHistory<OFMatch> evHistDevMgrPktIn;

    private void evHistPktIn(OFMatch packetIn) {
        evHistDevMgrPktIn.put(packetIn, EvAction.PKT_IN);
    }

    // IFloodlightModule methods
    
    @Override
    public Collection<Class<? extends IFloodlightService>> getModuleServices() {
        Collection<Class<? extends IFloodlightService>> l = 
                new ArrayList<Class<? extends IFloodlightService>>();
        l.add(IDeviceManagerService.class);
        return l;
    }

    @Override
    public Map<Class<? extends IFloodlightService>, IFloodlightService>
            getServiceImpls() {
        Map<Class<? extends IFloodlightService>,
            IFloodlightService> m = 
            new HashMap<Class<? extends IFloodlightService>,
                        IFloodlightService>();
        // We are the class that implements the service
        m.put(IDeviceManagerService.class, this);
        return m;
    }

    @Override
    public Collection<Class<? extends IFloodlightService>> getModuleDependencies() {
        Collection<Class<? extends IFloodlightService>> l = 
                new ArrayList<Class<? extends IFloodlightService>>();
        l.add(IFloodlightProviderService.class);
        l.add(IStorageSourceService.class);
        l.add(ITopologyService.class);
        return l;
    }

    @Override
    public void init(FloodlightModuleContext context)
            throws FloodlightModuleException {
        // Wire up all our dependencies
        floodlightProvider = 
                context.getServiceImpl(IFloodlightProviderService.class);
        topology =
                context.getServiceImpl(ITopologyService.class);
        storageSource =
                context.getServiceImpl(IStorageSourceService.class);
        
        // We create this here because there is no ordering guarantee
        this.deviceManagerAware = new HashSet<IDeviceManagerAware>();
        this.updates = new LinkedList<Update>();
        this.devMgrMaps = new DevMgrMaps();
        this.lock = new ReentrantReadWriteLock();
        
        this.evHistDevMgrAttachPt = 
                new EventHistory<EventHistoryAttachmentPoint>("Attachment-Point");
        this.evHistDevMgrPktIn =
                new EventHistory<OFMatch>("Pakcet-In");
    }

    @Override
    public void startUp(FloodlightModuleContext context) {
        // This is our 'constructor'

        if (topology != null) {
            // Register to get updates from topology
            topology.addListener(this);
        } else {
            log.error("Could add not toplogy listener");
        }
        
        // Create our database tables
        storageSource.createTable(DEVICE_TABLE_NAME, null);
        storageSource.setTablePrimaryKeyName(
                        DEVICE_TABLE_NAME, MAC_COLUMN_NAME);
        storageSource.createTable(DEVICE_ATTACHMENT_POINT_TABLE_NAME, null);
        storageSource.setTablePrimaryKeyName(
                        DEVICE_ATTACHMENT_POINT_TABLE_NAME, ID_COLUMN_NAME);
        storageSource.createTable(DEVICE_NETWORK_ADDRESS_TABLE_NAME, null);
        storageSource.setTablePrimaryKeyName(
                        DEVICE_NETWORK_ADDRESS_TABLE_NAME, ID_COLUMN_NAME);
        storageSource.createTable(PORT_CHANNEL_TABLE_NAME, null);
        storageSource.setTablePrimaryKeyName(
                        PORT_CHANNEL_TABLE_NAME, PC_ID_COLUMN_NAME);
        storageSource.addListener(PORT_CHANNEL_TABLE_NAME, this);

        ScheduledExecutorService ses = floodlightProvider.getScheduledExecutor();
        deviceUpdateTask = new SingletonTask(ses, new DeviceUpdateWorker());
         
        // Register for the OpenFlow messages we want
        floodlightProvider.addOFMessageListener(OFType.PACKET_IN, this);
        floodlightProvider.addOFMessageListener(OFType.PORT_STATUS, this);
        // Register for switch events
        floodlightProvider.addOFSwitchListener(this);
         // Device and storage aging.
        enableDeviceAgingTimer();
        // Read all our device state (MACs, IPs, attachment points) from storage
        readAllDeviceStateFromStorage();
    }

    @Override
    public void addListener(IDeviceManagerAware listener) {
        deviceManagerAware.add(listener);
    }
>>>>>>> 685162b6
}<|MERGE_RESOLUTION|>--- conflicted
+++ resolved
@@ -22,14 +22,9 @@
 import java.util.Collections;
 import java.util.ConcurrentModificationException;
 import java.util.Date;
-<<<<<<< HEAD
-=======
 import java.util.HashMap;
 import java.util.HashSet;
-import java.util.LinkedList;
-import java.util.List;
 import java.util.Map;
->>>>>>> 685162b6
 import java.util.Set;
 import java.util.concurrent.ConcurrentHashMap;
 
@@ -38,49 +33,24 @@
 import net.floodlightcontroller.core.IOFMessageListener;
 import net.floodlightcontroller.core.IOFSwitch;
 import net.floodlightcontroller.core.IOFSwitchListener;
-<<<<<<< HEAD
+import net.floodlightcontroller.core.module.FloodlightModuleContext;
+import net.floodlightcontroller.core.module.IFloodlightModule;
+import net.floodlightcontroller.core.module.IFloodlightService;
 import net.floodlightcontroller.devicemanager.IDevice;
-import net.floodlightcontroller.devicemanager.IDeviceManager;
+import net.floodlightcontroller.devicemanager.IDeviceManagerService;
 import net.floodlightcontroller.devicemanager.IEntityClass;
 import net.floodlightcontroller.devicemanager.IEntityClassifier;
 import net.floodlightcontroller.devicemanager.IEntityClassifier.EntityField;
-=======
-import net.floodlightcontroller.core.module.FloodlightModuleContext;
-import net.floodlightcontroller.core.module.FloodlightModuleException;
-import net.floodlightcontroller.core.module.IFloodlightModule;
-import net.floodlightcontroller.core.module.IFloodlightService;
-import net.floodlightcontroller.core.util.SingletonTask;
-import net.floodlightcontroller.devicemanager.Device;
-import net.floodlightcontroller.devicemanager.DeviceAttachmentPoint;
-import net.floodlightcontroller.devicemanager.DeviceNetworkAddress;
-import net.floodlightcontroller.devicemanager.IDeviceManagerService;
 import net.floodlightcontroller.devicemanager.IDeviceManagerAware;
->>>>>>> 685162b6
 import net.floodlightcontroller.packet.ARP;
 import net.floodlightcontroller.packet.DHCP;
 import net.floodlightcontroller.packet.Ethernet;
 import net.floodlightcontroller.packet.IPv4;
 import net.floodlightcontroller.packet.UDP;
-<<<<<<< HEAD
-import net.floodlightcontroller.storage.IStorageSource;
+import net.floodlightcontroller.storage.IStorageSourceService;
 import net.floodlightcontroller.storage.IStorageSourceListener;
-import net.floodlightcontroller.topology.ITopology;
-import net.floodlightcontroller.topology.ITopologyAware;
-=======
-import net.floodlightcontroller.routing.ForwardingBase;
-import net.floodlightcontroller.storage.IResultSet;
-import net.floodlightcontroller.storage.IStorageSourceListener;
-import net.floodlightcontroller.storage.IStorageSourceService;
-import net.floodlightcontroller.storage.OperatorPredicate;
-import net.floodlightcontroller.storage.StorageException;
 import net.floodlightcontroller.topology.ITopologyService;
 import net.floodlightcontroller.topology.ITopologyListener;
-import net.floodlightcontroller.topology.SwitchPortTuple;
-import net.floodlightcontroller.util.EventHistory;
-import net.floodlightcontroller.util.EventHistory.EvAction;
-
-import org.openflow.protocol.OFMatch;
->>>>>>> 685162b6
 import org.openflow.protocol.OFMessage;
 import org.openflow.protocol.OFPacketIn;
 import org.openflow.protocol.OFPortStatus;
@@ -94,26 +64,23 @@
  * within the network.
  * @author readams
  */
-<<<<<<< HEAD
-public class DeviceManagerImpl implements IDeviceManager, IOFMessageListener,
-        IOFSwitchListener, ITopologyAware, IStorageSourceListener {  
+public class DeviceManagerImpl implements 
+        IDeviceManagerService, IOFMessageListener,
+        IOFSwitchListener, ITopologyListener, 
+        IStorageSourceListener, IFloodlightModule {  
     protected static Logger logger = 
         LoggerFactory.getLogger(DeviceManagerImpl.class);
 
-    protected IFloodlightProvider floodlightProvider;
-    protected ITopology topology;
-    protected IStorageSource storageSource;
+    protected IFloodlightProviderService floodlightProvider;
+    protected ITopologyService topology;
+    protected IStorageSourceService storageSource;
     
     /**
      * This is the master device map that maps device IDs to {@link Device}
      * objects.
      */
     protected ConcurrentHashMap<Long, Device> deviceMap;
-    
-=======
-public class DeviceManagerImpl implements IDeviceManagerService, IOFMessageListener,
-        IOFSwitchListener, ITopologyListener, IFloodlightModule, IStorageSourceListener {      
->>>>>>> 685162b6
+
     /**
      * Counter used to generate device keys
      */
@@ -177,9 +144,12 @@
             if (!keyFieldsMatchPrimary)
                 classIndex = new ConcurrentHashMap<IndexedEntity, Long>();
         }
-
-        
-    }
+    }
+    
+    /**
+     * Device manager event listeners
+     */
+    protected Set<IDeviceManagerAware> deviceManagerAware;
     
     // **************
     // IDeviceManager
@@ -213,33 +183,14 @@
         return Collections.unmodifiableCollection(deviceMap.values());
     }
     
+    @Override
+    public void addListener(IDeviceManagerAware listener) {
+        deviceManagerAware.add(listener);
+    }
+    
     // ******************
     // IOFMessageListener
     // ******************
-
-<<<<<<< HEAD
-=======
-            // Make a copy of this device
-            Device dCopy = new Device(d);
-            DeviceAttachmentPoint dap = dCopy.removeAttachmentPoint(swPort);
-            // Remove the original device from the Switch-port map
-            // This is a no-op when this fn is called from removeSwPort
-            // as the switch-pot itself would be deleted from the map 
-            delFromSwitchPortDeviceMap(swPort, d);
-            // Remove the original device from the Switch map
-            delFromSwitchDeviceMap(sw, d);  
-            // Now add this updated device to the maps, which will replace
-            // the old copy
-            updateMaps(dCopy);
-            if (log.isDebugEnabled()) {
-                log.debug("Device 1 {}", d);
-                log.debug("Device 2 {}", dCopy);
-            }
-            removeAttachmentPointFromStorage(d, dap);
-            d = null; // to catch if anyone is using this reference
-            return true;
-        }
->>>>>>> 685162b6
 
     @Override
     public String getName() {
@@ -290,35 +241,11 @@
         
     }
 
-<<<<<<< HEAD
     @Override
     public void rowsDeleted(String tableName, Set<Object> rowKeys) {
         // TODO Auto-generated method stub
         
     }
-=======
-    protected static Logger log = 
-            LoggerFactory.getLogger(DeviceManagerImpl.class);
-
-    protected Set<IDeviceManagerAware> deviceManagerAware;
-    protected LinkedList<Update> updates;
-    protected ReentrantReadWriteLock lock;
-    protected volatile boolean shuttingDown = false;
-    protected volatile boolean portChannelConfigChanged = false;
-
-    // Our dependencies
-    protected IFloodlightProviderService floodlightProvider;
-    protected ITopologyService topology;
-    protected IStorageSourceService storageSource;
-
-    protected Runnable deviceAgingTimer;
-    protected SingletonTask deviceUpdateTask;
-    protected Date previousStorageAudit;
-
-    protected final static int DEVICE_MAX_AGE    = 60 * 60 * 24;
-    protected final static int DEVICE_NA_MAX_AGE = 60 * 60 *  2;
-    protected final static int DEVICE_AP_MAX_AGE = 60 * 60 *  2;
->>>>>>> 685162b6
 
     // **************
     // ITopologyAware
@@ -352,7 +279,6 @@
     // IOFSwitchListener
     // *****************
     
-<<<<<<< HEAD
     @Override
     public void updatedSwitch(IOFSwitch sw) {
         // TODO Auto-generated method stub
@@ -364,42 +290,60 @@
         // TODO Auto-generated method stub
         
     }
-=======
-    public void shutDown() {
-        shuttingDown = true;
-        floodlightProvider.removeOFMessageListener(OFType.PACKET_IN, this);
-        floodlightProvider.removeOFMessageListener(OFType.PORT_STATUS, this);
-        floodlightProvider.removeOFSwitchListener(this);
-        deviceAgingTimer = null;
-     }
->>>>>>> 685162b6
 
     @Override
     public void removedSwitch(IOFSwitch sw) {
         // TODO Auto-generated method stub
     }
 
-    // **************
-    // Initialization
-    // **************
-
-    public void setFloodlightProvider(IFloodlightProvider floodlightProvider) {
-        this.floodlightProvider = floodlightProvider;
-    }
-
-    public void setStorageSource(IStorageSource storageSource) {
-        this.storageSource = storageSource;
-    }
-
-    public void setTopology(ITopology topology) {
-        this.topology = topology;
-    }
-    
-    public void init() {
-        
-    }
-
-    public void startUp() {
+    // *****************
+    // IFloodlightModule
+    // *****************
+    
+    @Override
+    public Collection<Class<? extends IFloodlightService>> getModuleServices() {
+        Collection<Class<? extends IFloodlightService>> l =
+                new ArrayList<Class<? extends IFloodlightService>>();
+        l.add(IDeviceManagerService.class);
+        return l;
+    }
+
+    @Override
+    public Map<Class<? extends IFloodlightService>, IFloodlightService>
+            getServiceImpls() {
+        Map<Class<? extends IFloodlightService>,
+            IFloodlightService> m =
+            new HashMap<Class<? extends IFloodlightService>,
+                        IFloodlightService>();
+        // We are the class that implements the service
+        m.put(IDeviceManagerService.class, this);
+        return m;
+    }
+
+    @Override
+    public Collection<Class<? extends IFloodlightService>> getModuleDependencies() {
+        Collection<Class<? extends IFloodlightService>> l =
+                new ArrayList<Class<? extends IFloodlightService>>();
+        l.add(IFloodlightProviderService.class);
+        l.add(IStorageSourceService.class);
+        l.add(ITopologyService.class);
+        return l;
+    }
+
+    @Override
+    public void init(FloodlightModuleContext fmc) {
+        this.deviceManagerAware = new HashSet<IDeviceManagerAware>();
+        
+        this.floodlightProvider = 
+                fmc.getServiceImpl(IFloodlightProviderService.class);
+        this.storageSource =
+                fmc.getServiceImpl(IStorageSourceService.class);
+        this.topology =
+                fmc.getServiceImpl(ITopologyService.class);
+    }
+    
+    @Override
+    public void startUp(FloodlightModuleContext fmc) {
         if (entityClassifier == null)
             setEntityClassifier(new DefaultEntityClassifier());
         
@@ -408,8 +352,16 @@
         classStateMap = 
                 new ConcurrentHashMap<IEntityClass, ClassState>();
         
+        if (topology != null) {
+            // Register to get updates from topology
+            topology.addListener(this);
+        } else {
+            logger.error("Could add not toplogy listener");
+        }
+        
         floodlightProvider.addOFMessageListener(OFType.PACKET_IN, this);
         floodlightProvider.addOFMessageListener(OFType.PORT_STATUS, this);
+        floodlightProvider.addOFSwitchListener(this);
         
         // XXX - TODO entity aging timer
     }
@@ -435,8 +387,8 @@
                                              FloodlightContext cntx) {
         try {
             Ethernet eth = 
-                    IFloodlightProvider.bcStore.
-                    get(cntx,IFloodlightProvider.CONTEXT_PI_PAYLOAD);
+                    IFloodlightProviderService.bcStore.
+                    get(cntx,IFloodlightProviderService.CONTEXT_PI_PAYLOAD);
 
             // Extract source entity information
             Entity srcEntity = 
@@ -549,7 +501,6 @@
      * @param pi the original packetin
      * @return the entity from the packet
      */
-<<<<<<< HEAD
     private Entity getSourceEntityFromPacket(Ethernet eth, 
                                              IOFSwitch sw, 
                                              int port) {
@@ -580,194 +531,6 @@
                           (learnap ? sw.getId() : null),
                           (learnap ? port : null),
                           new Date());
-=======
-    public Command processPacketInMessage(IOFSwitch sw, OFPacketIn pi, 
-                                          FloodlightContext cntx) {
-        Command ret = Command.CONTINUE;
-        OFMatch match = new OFMatch();
-        match.loadFromPacket(pi.getPacketData(), pi.getInPort(), sw.getId());
-        // Add this packet-in to event history
-        evHistPktIn(match);
-
-        // Create attachment point/update network address if required
-        SwitchPortTuple switchPort = new SwitchPortTuple(sw, pi.getInPort());
-        // Don't learn from internal port or invalid port
-        if (topology.isInternal(switchPort) || 
-                !isValidInputPort(switchPort.getPort())) {
-            processUpdates();
-            return Command.CONTINUE;
-        }
-
-        // Packet arrive at a port from where we can learn the device
-        // if the source is multicast/broadcast ignore it
-        if ((match.getDataLayerSource()[0] & 0x1) != 0) {
-            return Command.CONTINUE;
-        }
-
-        Long dlAddr = Ethernet.toLong(match.getDataLayerSource());
-        Short vlan = match.getDataLayerVirtualLan();
-        if (vlan < 0) vlan = null;
-        Ethernet eth = IFloodlightProviderService.bcStore.get(
-                                cntx, IFloodlightProviderService.CONTEXT_PI_PAYLOAD);
-        int nwSrc = getSrcNwAddr(eth, dlAddr);
-        Device device = devMgrMaps.getDeviceByDataLayerAddr(dlAddr);
-        Date currentDate = new Date(); 
-        if (device != null) { 
-            // Write lock is expensive, check if we have an update first
-            boolean newAttachmentPoint = false;
-            boolean newNetworkAddress = false;
-            boolean updateAttachmentPointLastSeen = false;
-            boolean updateNetworkAddressLastSeen = false;
-            boolean updateNeworkAddressMap = false;
-            boolean updateDeviceVlan = false;
-            boolean clearAttachmentPoints = false;
-            boolean updateDevice = false;
-
-            DeviceAttachmentPoint attachmentPoint = null;
-            DeviceNetworkAddress networkAddress = null;
-
-            // Copy-replace of device would be too expensive here
-            device.setLastSeen(currentDate);
-            updateDevice = device.shouldWriteLastSeenToStorage();
-            attachmentPoint = device.getAttachmentPoint(switchPort);
-
-            if (isGratArp(eth)) {
-                clearAttachmentPoints = true;
-            }
-
-            if (attachmentPoint != null) {
-                updateAttachmentPointLastSeen = true;
-            } else {
-                newAttachmentPoint = true;
-            }
-
-            if (nwSrc != 0) {
-                networkAddress = device.getNetworkAddress(nwSrc);
-                if (networkAddress != null) {
-                    updateNetworkAddressLastSeen = true;
-                } else if (eth != null && (eth.getPayload() instanceof ARP)) {
-                    networkAddress = new DeviceNetworkAddress(nwSrc, 
-                                                                currentDate);
-                    newNetworkAddress = true;
-                }
-
-                // Also, if this address is currently mapped to a different 
-                // device, fix it. This should be rare, so it is OK to do update
-                // the storage from here.
-                //
-                // NOTE: the mapping is observed, and the decision is made based
-                // on that, outside a lock. So the state may change by the time 
-                // we get to do the map update. But that is OK since the mapping
-                // will eventually get consistent.
-                Device deviceByNwaddr = this.getDeviceByIPv4Address(nwSrc);
-                if ((deviceByNwaddr != null) &&
-                    (deviceByNwaddr.getDataLayerAddressAsLong() != 
-                                    device.getDataLayerAddressAsLong())) {
-                    updateNeworkAddressMap = true;
-                    Device dCopy = new Device(deviceByNwaddr);
-                    DeviceNetworkAddress naOld = dCopy.getNetworkAddress(nwSrc);
-                    Map<Integer, DeviceNetworkAddress> namap = 
-                                                dCopy.getNetworkAddressesMap();
-                    if (namap.containsKey(nwSrc)) namap.remove(nwSrc);
-                    dCopy.setNetworkAddresses(namap.values());
-                    this.devMgrMaps.updateMaps(dCopy);
-                    if (naOld !=null) 
-                                removeNetworkAddressFromStorage(dCopy, naOld);
-                    log.info(
-                     "Network address {} moved from {} to {} due to packet {}",
-                            new Object[] {networkAddress,
-                                          deviceByNwaddr.getDataLayerAddress(),
-                                          device.getDataLayerAddress(),
-                                          eth});
-                }
-
-            }
-            if ((vlan == null && device.getVlanId() != null) ||
-                    (vlan != null && !vlan.equals(device.getVlanId()))) {
-                updateDeviceVlan = true;
-            }
-
-            if (newAttachmentPoint || newNetworkAddress || updateDeviceVlan || 
-                                updateNeworkAddressMap) {
-
-                Device nd = new Device(device);
-
-                try {
-                    // Check if we have seen this attachmentPoint recently,
-                    // An exception is thrown if the attachmentPoint is blocked.
-                    if (newAttachmentPoint) {
-                        attachmentPoint = getNewAttachmentPoint(nd, switchPort);
-                        nd.addAttachmentPoint(attachmentPoint);
-                        evHistAttachmtPt(nd, attachmentPoint.getSwitchPort(),
-                                         EvAction.ADDED, "New AP from pkt-in");
-                    }
-
-                    if (clearAttachmentPoints) {
-                        nd.clearAttachmentPoints();
-                        evHistAttachmtPt(nd, 0L, (short)(-1),
-                                EvAction.CLEARED, "Grat. ARP from pkt-in");
-                    }
-
-                    if (newNetworkAddress) {
-                        // add the address
-                        nd.addNetworkAddress(networkAddress);
-                        log.debug("Device {} added IP {}", 
-                                            nd, IPv4.fromIPv4Address(nwSrc));
-                    }
-
-                    if (updateDeviceVlan) {
-                        nd.setVlanId(vlan);
-                        writeDeviceToStorage(nd, currentDate);
-                    }
-
-                } catch (APBlockedException e) {
-                    assert(attachmentPoint == null);
-                    ret = Command.STOP;
-                    // install drop flow to avoid overloading the controller
-                    // set hard timeout to 5 seconds to avoid blocking host 
-                    // forever
-                    ForwardingBase.blockHost(floodlightProvider, switchPort,
-                        dlAddr, ForwardingBase.FLOWMOD_DEFAULT_HARD_TIMEOUT);
-                }
-                // Update the maps
-                devMgrMaps.updateMaps(nd);
-                // publish the update after devMgrMaps is updated.
-                if (newNetworkAddress) {
-                    updateAddress(nd, networkAddress, true);
-                }
-                if (updateDeviceVlan) {
-                    updateVlan(nd);
-                }
-                device = nd;
-            }
-
-            if (updateAttachmentPointLastSeen) {
-                attachmentPoint.setLastSeen(currentDate);
-                if (attachmentPoint.shouldWriteLastSeenToStorage())
-                    writeAttachmentPointToStorage(
-                            device, attachmentPoint, currentDate);
-            }
-
-            if (updateNetworkAddressLastSeen || newNetworkAddress) {
-                if (updateNetworkAddressLastSeen)
-                    networkAddress.setLastSeen(currentDate);
-                if (newNetworkAddress || 
-                        networkAddress.shouldWriteLastSeenToStorage())
-                    writeNetworkAddressToStorage(
-                            device, networkAddress, currentDate);
-            }
-
-            if (updateDevice) {
-                writeDeviceToStorage(device, currentDate);
-            }
-
-        } else { // device is null 
-            handleNewDevice(match.getDataLayerSource(), currentDate,
-                    switchPort, nwSrc, vlan);
-        }
-        processUpdates();
-        return ret;
->>>>>>> 685162b6
     }
     
     /**
@@ -818,154 +581,18 @@
      * @param entity the entity to search for
      * @return The {@link Device} object if found
      */
-<<<<<<< HEAD
     protected Device findDeviceInClassByEntity(IEntityClass clazz,
                                                Entity entity) {
         // XXX - TODO
         throw new UnsupportedOperationException();
-=======
-    public void setFloodlightProvider(IFloodlightProviderService floodlightProvider) {
-        this.floodlightProvider = floodlightProvider;
->>>>>>> 685162b6
     }
  
     /**
-<<<<<<< HEAD
      * Look up a {@link Device} based on the provided {@link Entity}.  Also learns
      * based on the new entity, and will update existing devices as required. 
      * 
      * @param entity the {@link Entity}
      * @return The {@link Device} object if found
-=======
-     * @param topology the topology to set
-     */
-    public void setTopology(ITopologyService topology) {
-        this.topology = topology;
-    }
-
-    @Override
-    public Device getDeviceByDataLayerAddress(byte[] address) {
-        return getDeviceByDataLayerAddress(Ethernet.toLong(address));
-    }
-
-    @Override
-    public Device getDeviceByDataLayerAddress(long address) {
-        return this.devMgrMaps.dataLayerAddressDeviceMap.get(address);
-    }
-
-    @Override
-    public Device getDeviceByIPv4Address(Integer address) {
-        lock.readLock().lock();
-        try {
-            return this.devMgrMaps.ipv4AddressDeviceMap.get(address);
-        } finally {
-            lock.readLock().unlock();
-        }
-    }
-
-    @Override
-    public void invalidateDeviceAPsByIPv4Address(Integer address) {
-        lock.readLock().lock();
-        try {
-            Device d = this.devMgrMaps.ipv4AddressDeviceMap.get(address);
-            if (d!= null && d.getAttachmentPoints() != null) {
-                d.getAttachmentPoints().clear();
-            }
-        } finally {
-            lock.readLock().unlock();
-        }
-    }
-
-    @Override
-    public List<Device> getDevices() {
-        lock.readLock().lock();
-        try {
-            return new ArrayList<Device>(
-                    this.devMgrMaps.dataLayerAddressDeviceMap.values());
-        } finally {
-            lock.readLock().unlock();
-        }
-    }
-
-    @Override
-    public void addedSwitch(IOFSwitch sw) {
-        // Fix up attachment points related to the switch
-        lock.writeLock().lock();
-        try {
-            Long swDpid = sw.getId();
-            List<PendingAttachmentPoint> papl = 
-                devMgrMaps.switchUnresolvedAPMap.get(swDpid);
-            if (papl != null) {
-                for (PendingAttachmentPoint pap : papl) {
-                    Device d = devMgrMaps.getDeviceByDataLayerAddr(pap.mac);
-                    if (d == null) continue;
-
-                    // Add attachment point
-                    devMgrMaps.addDevAttachmentPoint(
-                            pap.mac, sw, pap.switchPort, pap.lastSeen);
-                    evHistAttachmtPt(pap.mac,
-                            sw.getId(), pap.switchPort,
-                            EvAction.ADDED, "Switch Added");
-                }
-                devMgrMaps.switchUnresolvedAPMap.remove(swDpid);
-            }
-        } finally {
-            lock.writeLock().unlock();
-        }
-    }
-
-    @Override
-    public void removedSwitch (IOFSwitch sw) {
-        // remove all devices attached to this switch
-        if (!devMgrMaps.isSwitchPresent(sw)) {
-            // Switch not present
-            return;
-        }
-        lock.writeLock().lock();
-        try {
-            devMgrMaps.delSwitchfromMaps(sw);
-        } finally {
-            lock.writeLock().unlock();
-        }
-    }
-
-    @Override
-    public void addedLink(IOFSwitch srcSw, short srcPort, int srcPortState,
-            IOFSwitch dstSw, short dstPort, int dstPortState)
-    {
-        updatedLink(srcSw, srcPort, srcPortState, dstSw, dstPort, dstPortState);
-    }
-
-    @Override
-    public void updatedLink(IOFSwitch srcSw, short srcPort, int srcPortState,
-            IOFSwitch dstSw, short dstPort, int dstPortState)
-    {
-        if (((srcPortState & OFPortState.OFPPS_STP_MASK.getValue()) != 
-                    OFPortState.OFPPS_STP_BLOCK.getValue()) &&
-            ((dstPortState & OFPortState.OFPPS_STP_MASK.getValue()) != 
-                    OFPortState.OFPPS_STP_BLOCK.getValue())) {
-            // Remove all devices living on this switch:port now that it is 
-            // internal
-            SwitchPortTuple switchPort = new SwitchPortTuple(dstSw, dstPort);
-            lock.writeLock().lock();
-            try {
-                devMgrMaps.removeSwPort(switchPort);
-            } finally {
-                lock.writeLock().unlock();
-            }
-        }
-    }
-
-    @Override
-    public void removedLink(IOFSwitch src, short srcPort, IOFSwitch dst, 
-                                                                short dstPort)
-    {
-        // no-op
-    }
-
-    /**
-     * Process device manager aware updates.  Call without any lock held
->>>>>>> 685162b6
      */
     protected Device learnDeviceByEntity(Entity entity) {
         IndexedEntity ie = new IndexedEntity(primaryKeyFieldsArr, entity);
@@ -1069,148 +696,6 @@
                 break;
             }
         }
-<<<<<<< HEAD
-=======
-
-        synchronized (d) {
-            // Since the update below is happening on a copy of the device it
-            // should not impact packetIn processing time due to lock contention
-            d.setAttachmentPoints(map.values());
-        }
-    }
-
-    public void clearAllDeviceStateFromMemory() {
-        devMgrMaps.clearMaps();
-    }
-
-    private Date ageBoundaryDifference(Date currentDate, long expire) {
-        if (expire == 0) {
-            return new Date(0);
-        }
-        return new Date(currentDate.getTime() - 1000*expire);
-    }
-
-    // *********************
-    // Storage Write Methods
-    // *********************
-
-    protected void writeDeviceToStorage(Device device, Date currentDate) {
-        Map<String, Object> rowValues = new HashMap<String, Object>();
-        String macString = device.getDlAddrString();
-        rowValues.put(MAC_COLUMN_NAME, macString);
-        if (device.getVlanId() != null)
-            rowValues.put(VLAN_COLUMN_NAME, device.getVlanId());
-        rowValues.put(LAST_SEEN_COLUMN_NAME, currentDate);
-        storageSource.updateRowAsync(DEVICE_TABLE_NAME, rowValues);
-        device.lastSeenWrittenToStorage(currentDate);
-
-        for (DeviceAttachmentPoint attachmentPoint: 
-                                            device.getAttachmentPoints()) {
-            writeAttachmentPointToStorage(device, attachmentPoint, currentDate);
-        }
-        for (DeviceNetworkAddress networkAddress: 
-                                            device.getNetworkAddresses()) {
-            writeNetworkAddressToStorage(device, networkAddress, currentDate);
-        }
-    }
-
-    protected void writeAttachmentPointToStorage(Device device,
-            DeviceAttachmentPoint attachmentPoint, Date currentDate) {
-        assert(device != null);
-        assert(attachmentPoint != null);
-        String deviceId = device.getDlAddrString();
-        SwitchPortTuple switchPort = attachmentPoint.getSwitchPort();
-        assert(switchPort != null);
-        String switchId = switchPort.getSw().getStringId();
-        Short port = switchPort.getPort();
-        String attachmentPointId = 
-                            deviceId + "-" + switchId + "-" + port.toString();
-
-        Map<String, Object> rowValues = new HashMap<String, Object>();
-        rowValues.put(ID_COLUMN_NAME, attachmentPointId);
-        rowValues.put(DEVICE_COLUMN_NAME, deviceId);
-        rowValues.put(SWITCH_COLUMN_NAME, switchId);
-        rowValues.put(PORT_COLUMN_NAME, port);
-        rowValues.put(LAST_SEEN_COLUMN_NAME, attachmentPoint.getLastSeen());
-        String status = null;
-        if (attachmentPoint.isBlocked())
-            status = "blocked: duplicate mac";
-        rowValues.put(AP_STATUS_COLUMN_NAME, status);
-
-        storageSource.updateRowAsync(DEVICE_ATTACHMENT_POINT_TABLE_NAME, 
-                                                                    rowValues);
-        attachmentPoint.lastSeenWrittenToStorage(currentDate);
-    }
-
-    // **********************
-    // Storage Remove Methods
-    // **********************
-
-    protected void removeAttachmentPointFromStorage(Device device, 
-                                    DeviceAttachmentPoint attachmentPoint) {
-        try {
-            String deviceId = device.getDlAddrString();
-            SwitchPortTuple switchPort = attachmentPoint.getSwitchPort();
-            String switchId = switchPort.getSw().getStringId();
-            Short port = switchPort.getPort();
-            String attachmentPointId = 
-                            deviceId + "-" + switchId + "-" + port.toString();
-            storageSource.deleteRowAsync(
-                        DEVICE_ATTACHMENT_POINT_TABLE_NAME, attachmentPointId);
-        } catch (NullPointerException e) {
-            log.debug("Null ptr exception for device {} attach-point {}",
-                    device, attachmentPoint);
-        }
-    }
-
-    protected void writeNetworkAddressToStorage(Device device,
-            DeviceNetworkAddress networkAddress, Date currentDate) {
-        assert(device != null);
-        assert(networkAddress != null);
-        String deviceId = device.getDlAddrString();
-        String networkAddressString = IPv4.fromIPv4Address(
-                                            networkAddress.getNetworkAddress());
-        String networkAddressId = deviceId + "-" + networkAddressString;
-
-        if (networkAddress.getNetworkAddress() == 0) {
-            log.error("Zero network address for device {}\n {}",
-                device, Thread.currentThread().getStackTrace());
-            return;
-        }
-        
-        Map<String, Object> rowValues = new HashMap<String, Object>();
-        rowValues.put(ID_COLUMN_NAME, networkAddressId);
-        rowValues.put(DEVICE_COLUMN_NAME, deviceId);
-        rowValues.put(NETWORK_ADDRESS_COLUMN_NAME, networkAddressString);
-        rowValues.put(LAST_SEEN_COLUMN_NAME, networkAddress.getLastSeen());
-        storageSource.updateRowAsync(DEVICE_NETWORK_ADDRESS_TABLE_NAME, 
-                                                                    rowValues);
-        networkAddress.lastSeenWrittenToStorage(currentDate);
-    }
-
-    protected void removeNetworkAddressFromStorage(Device device, 
-                                        DeviceNetworkAddress networkAddress) {
-        assert(device != null);
-        assert(networkAddress != null);
-        String deviceId = device.getDlAddrString();
-        String networkAddressString = IPv4.fromIPv4Address(
-                                            networkAddress.getNetworkAddress());
-        String networkAddressId = deviceId + "-" + networkAddressString;
-        storageSource.deleteRowAsync(DEVICE_NETWORK_ADDRESS_TABLE_NAME, 
-                                                            networkAddressId);
-    }
-
-    // ********************
-    // Storage Read Methods
-    // ********************
-
-    public boolean readPortChannelConfigFromStorage() {
-	devMgrMaps.clearPortChannelMap();
-
-        try {
-            IResultSet pcResultSet = storageSource.executeQuery(
-            PORT_CHANNEL_TABLE_NAME, null, null, null);
->>>>>>> 685162b6
         
         if (deleteQueue != null) {
             for (Long l : deleteQueue) {
@@ -1300,158 +785,4 @@
         
         return true;
     }
-    
-<<<<<<< HEAD
-=======
-    // **************************************************
-    // Device Manager's Event History members and methods
-    // **************************************************
-
-    // Attachment-point event history
-    public EventHistory<EventHistoryAttachmentPoint> evHistDevMgrAttachPt;
-    public EventHistoryAttachmentPoint evHAP;
-
-    private void evHistAttachmtPt(Device d, SwitchPortTuple swPrt,
-                                            EvAction action, String reason) {
-        evHistAttachmtPt(
-                d.getDataLayerAddressAsLong(),
-                swPrt.getSw().getId(),
-                swPrt.getPort(), action, reason);
-    }
-
-    private void evHistAttachmtPt(byte [] mac, SwitchPortTuple swPrt,
-                                          EvAction action, String reason) {
-        evHistAttachmtPt(Ethernet.toLong(mac), swPrt.getSw().getId(),
-                                            swPrt.getPort(), action, reason);
-    }
-
-    private void evHistAttachmtPt(Device d, long dpid, short port,
-                                            EvAction op, String reason) {
-        evHistAttachmtPt(d.getDataLayerAddressAsLong(),dpid, port, op, reason);
-    }
-
-    private void evHistAttachmtPt(long mac, long dpid, short port,
-                                              EvAction action, String reason) {
-        if (evHAP == null) {
-            evHAP = new EventHistoryAttachmentPoint();
-        }
-        evHAP.dpid   = dpid;
-        evHAP.port   = port;
-        evHAP.mac    = mac;
-        evHAP.reason = reason;
-        evHAP = evHistDevMgrAttachPt.put(evHAP, action);
-    }
-
-    /***
-     * Packet-In Event history related classes and members
-     * @author subrata
-     *
-     */
-
-    public EventHistory<OFMatch> evHistDevMgrPktIn;
-
-    private void evHistPktIn(OFMatch packetIn) {
-        evHistDevMgrPktIn.put(packetIn, EvAction.PKT_IN);
-    }
-
-    // IFloodlightModule methods
-    
-    @Override
-    public Collection<Class<? extends IFloodlightService>> getModuleServices() {
-        Collection<Class<? extends IFloodlightService>> l = 
-                new ArrayList<Class<? extends IFloodlightService>>();
-        l.add(IDeviceManagerService.class);
-        return l;
-    }
-
-    @Override
-    public Map<Class<? extends IFloodlightService>, IFloodlightService>
-            getServiceImpls() {
-        Map<Class<? extends IFloodlightService>,
-            IFloodlightService> m = 
-            new HashMap<Class<? extends IFloodlightService>,
-                        IFloodlightService>();
-        // We are the class that implements the service
-        m.put(IDeviceManagerService.class, this);
-        return m;
-    }
-
-    @Override
-    public Collection<Class<? extends IFloodlightService>> getModuleDependencies() {
-        Collection<Class<? extends IFloodlightService>> l = 
-                new ArrayList<Class<? extends IFloodlightService>>();
-        l.add(IFloodlightProviderService.class);
-        l.add(IStorageSourceService.class);
-        l.add(ITopologyService.class);
-        return l;
-    }
-
-    @Override
-    public void init(FloodlightModuleContext context)
-            throws FloodlightModuleException {
-        // Wire up all our dependencies
-        floodlightProvider = 
-                context.getServiceImpl(IFloodlightProviderService.class);
-        topology =
-                context.getServiceImpl(ITopologyService.class);
-        storageSource =
-                context.getServiceImpl(IStorageSourceService.class);
-        
-        // We create this here because there is no ordering guarantee
-        this.deviceManagerAware = new HashSet<IDeviceManagerAware>();
-        this.updates = new LinkedList<Update>();
-        this.devMgrMaps = new DevMgrMaps();
-        this.lock = new ReentrantReadWriteLock();
-        
-        this.evHistDevMgrAttachPt = 
-                new EventHistory<EventHistoryAttachmentPoint>("Attachment-Point");
-        this.evHistDevMgrPktIn =
-                new EventHistory<OFMatch>("Pakcet-In");
-    }
-
-    @Override
-    public void startUp(FloodlightModuleContext context) {
-        // This is our 'constructor'
-
-        if (topology != null) {
-            // Register to get updates from topology
-            topology.addListener(this);
-        } else {
-            log.error("Could add not toplogy listener");
-        }
-        
-        // Create our database tables
-        storageSource.createTable(DEVICE_TABLE_NAME, null);
-        storageSource.setTablePrimaryKeyName(
-                        DEVICE_TABLE_NAME, MAC_COLUMN_NAME);
-        storageSource.createTable(DEVICE_ATTACHMENT_POINT_TABLE_NAME, null);
-        storageSource.setTablePrimaryKeyName(
-                        DEVICE_ATTACHMENT_POINT_TABLE_NAME, ID_COLUMN_NAME);
-        storageSource.createTable(DEVICE_NETWORK_ADDRESS_TABLE_NAME, null);
-        storageSource.setTablePrimaryKeyName(
-                        DEVICE_NETWORK_ADDRESS_TABLE_NAME, ID_COLUMN_NAME);
-        storageSource.createTable(PORT_CHANNEL_TABLE_NAME, null);
-        storageSource.setTablePrimaryKeyName(
-                        PORT_CHANNEL_TABLE_NAME, PC_ID_COLUMN_NAME);
-        storageSource.addListener(PORT_CHANNEL_TABLE_NAME, this);
-
-        ScheduledExecutorService ses = floodlightProvider.getScheduledExecutor();
-        deviceUpdateTask = new SingletonTask(ses, new DeviceUpdateWorker());
-         
-        // Register for the OpenFlow messages we want
-        floodlightProvider.addOFMessageListener(OFType.PACKET_IN, this);
-        floodlightProvider.addOFMessageListener(OFType.PORT_STATUS, this);
-        // Register for switch events
-        floodlightProvider.addOFSwitchListener(this);
-         // Device and storage aging.
-        enableDeviceAgingTimer();
-        // Read all our device state (MACs, IPs, attachment points) from storage
-        readAllDeviceStateFromStorage();
-    }
-
-    @Override
-    public void addListener(IDeviceManagerAware listener) {
-        deviceManagerAware.add(listener);
-    }
->>>>>>> 685162b6
 }