/**
 *    Copyright 2011,2012 Big Switch Networks, Inc.
 *    Originally created by David Erickson, Stanford University
 *
 *    Licensed under the Apache License, Version 2.0 (the "License"); you may
 *    not use this file except in compliance with the License. You may obtain
 *    a copy of the License at
 *
 *         http://www.apache.org/licenses/LICENSE-2.0
 *
 *    Unless required by applicable law or agreed to in writing, software
 *    distributed under the License is distributed on an "AS IS" BASIS, WITHOUT
 *    WARRANTIES OR CONDITIONS OF ANY KIND, either express or implied. See the
 *    License for the specific language governing permissions and limitations
 *    under the License.
 **/

package net.floodlightcontroller.devicemanager.internal;

import java.util.ArrayList;
import java.util.Calendar;
import java.util.Collection;
import java.util.Collections;
import java.util.Comparator;
import java.util.Date;
import java.util.EnumSet;
import java.util.HashMap;
import java.util.HashSet;
import java.util.Iterator;
import java.util.LinkedList;
import java.util.List;
import java.util.Map;
import java.util.Queue;
import java.util.Set;
import java.util.concurrent.ConcurrentHashMap;
import java.util.concurrent.ScheduledExecutorService;
import java.util.concurrent.TimeUnit;

import net.floodlightcontroller.core.FloodlightContext;
import net.floodlightcontroller.core.IFloodlightProviderService;
import net.floodlightcontroller.core.IHAListener;
import net.floodlightcontroller.core.IInfoProvider;
import net.floodlightcontroller.core.IOFMessageListener;
import net.floodlightcontroller.core.IOFSwitch;
import net.floodlightcontroller.core.IFloodlightProviderService.Role;
import net.floodlightcontroller.core.module.FloodlightModuleContext;
import net.floodlightcontroller.core.module.IFloodlightModule;
import net.floodlightcontroller.core.module.IFloodlightService;
import net.floodlightcontroller.core.util.SingletonTask;
import net.floodlightcontroller.devicemanager.IDevice;
import net.floodlightcontroller.devicemanager.IDeviceService;
import net.floodlightcontroller.devicemanager.IEntityClass;
import net.floodlightcontroller.devicemanager.IEntityClassListener;
import net.floodlightcontroller.devicemanager.IEntityClassifierService;
import net.floodlightcontroller.devicemanager.IDeviceListener;
import net.floodlightcontroller.devicemanager.SwitchPort;
import net.floodlightcontroller.devicemanager.web.DeviceRoutable;
import net.floodlightcontroller.flowcache.IFlowReconcileListener;
import net.floodlightcontroller.flowcache.IFlowReconcileService;
import net.floodlightcontroller.flowcache.OFMatchReconcile;
import net.floodlightcontroller.linkdiscovery.ILinkDiscovery.LDUpdate;
import net.floodlightcontroller.packet.ARP;
import net.floodlightcontroller.packet.DHCP;
import net.floodlightcontroller.packet.Ethernet;
import net.floodlightcontroller.packet.IPv4;
import net.floodlightcontroller.packet.UDP;
import net.floodlightcontroller.restserver.IRestApiService;
import net.floodlightcontroller.storage.IStorageSourceService;
import net.floodlightcontroller.threadpool.IThreadPoolService;
import net.floodlightcontroller.topology.ITopologyListener;
import net.floodlightcontroller.topology.ITopologyService;
import net.floodlightcontroller.util.MultiIterator;
import static net.floodlightcontroller.devicemanager.internal.
DeviceManagerImpl.DeviceUpdate.Change.*;

import org.openflow.protocol.OFMatchWithSwDpid;
import org.openflow.protocol.OFMessage;
import org.openflow.protocol.OFPacketIn;
import org.openflow.protocol.OFType;
import org.slf4j.Logger;
import org.slf4j.LoggerFactory;

/**
 * DeviceManager creates Devices based upon MAC addresses seen in the network.
 * It tracks any network addresses mapped to the Device, and its location
 * within the network.
 * @author readams
 */
public class DeviceManagerImpl implements
IDeviceService, IOFMessageListener, ITopologyListener,
IFloodlightModule, IEntityClassListener,
IFlowReconcileListener, IInfoProvider, IHAListener {
    protected static Logger logger =
            LoggerFactory.getLogger(DeviceManagerImpl.class);

    protected IFloodlightProviderService floodlightProvider;
    protected ITopologyService topology;
    protected IStorageSourceService storageSource;
    protected IRestApiService restApi;
    protected IThreadPoolService threadPool;
    protected IFlowReconcileService flowReconcileMgr;

    /**
     * Time in milliseconds before entities will expire
     */
    protected static final int ENTITY_TIMEOUT = 60*60*1000;

    /**
     * Time in seconds between cleaning up old entities/devices
     */
    protected static final int ENTITY_CLEANUP_INTERVAL = 60*60;

    /**
     * This is the master device map that maps device IDs to {@link Device}
     * objects.
     */
    protected ConcurrentHashMap<Long, Device> deviceMap;

    /**
     * Counter used to generate device keys
     */
    protected long deviceKeyCounter = 0;

    /**
     * Lock for incrementing the device key counter
     */
    protected Object deviceKeyLock = new Object();

    /**
     * This is the primary entity index that contains all entities
     */
    protected DeviceUniqueIndex primaryIndex;

    /**
     * This stores secondary indices over the fields in the devices
     */
    protected Map<EnumSet<DeviceField>, DeviceIndex> secondaryIndexMap;

    /**
     * This map contains state for each of the {@ref IEntityClass}
     * that exist
     */
    protected ConcurrentHashMap<String, ClassState> classStateMap;

    /**
     * This is the list of indices we want on a per-class basis
     */
    protected Set<EnumSet<DeviceField>> perClassIndices;

    /**
     * The entity classifier currently in use
     */
    protected IEntityClassifierService entityClassifier;

    /**
     * Used to cache state about specific entity classes
     */
    protected class ClassState {

        /**
         * The class index
         */
        protected DeviceUniqueIndex classIndex;

        /**
         * This stores secondary indices over the fields in the device for the
         * class
         */
        protected Map<EnumSet<DeviceField>, DeviceIndex> secondaryIndexMap;

        /**
         * Allocate a new {@link ClassState} object for the class
         * @param clazz the class to use for the state
         */
        public ClassState(IEntityClass clazz) {
            EnumSet<DeviceField> keyFields = clazz.getKeyFields();
            EnumSet<DeviceField> primaryKeyFields =
                    entityClassifier.getKeyFields();
            boolean keyFieldsMatchPrimary =
                    primaryKeyFields.equals(keyFields);

            if (!keyFieldsMatchPrimary)
                classIndex = new DeviceUniqueIndex(keyFields);

            secondaryIndexMap =
                    new HashMap<EnumSet<DeviceField>, DeviceIndex>();
            for (EnumSet<DeviceField> fields : perClassIndices) {
                secondaryIndexMap.put(fields,
                                      new DeviceMultiIndex(fields));
            }
        }
    }

    /**
     * Device manager event listeners
     */
    protected Set<IDeviceListener> deviceListeners;

    /**
     * A device update event to be dispatched
     */
    protected static class DeviceUpdate {
        public enum Change {
            ADD, DELETE, CHANGE;
        }

        /**
         * The affected device
         */
        protected IDevice device;

        /**
         * The change that was made
         */
        protected Change change;

        /**
         * If not added, then this is the list of fields changed
         */
        protected EnumSet<DeviceField> fieldsChanged;

        public DeviceUpdate(IDevice device, Change change,
                            EnumSet<DeviceField> fieldsChanged) {
            super();
            this.device = device;
            this.change = change;
            this.fieldsChanged = fieldsChanged;
        }

        @Override
        public String toString() {
            String devIdStr = device.getEntityClass().getName() + "::" +
                    device.getMACAddressString();
            return "DeviceUpdate [device=" + devIdStr + ", change=" + change
                   + ", fieldsChanged=" + fieldsChanged + "]";
        }
        
    }

    /**
     * AttachmentPointComparator
     * 
     * Compares two attachment points and returns the latest one.
     * It is assumed that the two attachment points are in the same
     * L2 domain.
     * 
     * @author srini
     */
    protected class AttachmentPointComparator
    implements Comparator<AttachmentPoint> {
        public AttachmentPointComparator() {
            super();
        }

        @Override
        public int compare(AttachmentPoint oldAP, AttachmentPoint newAP) {

            //First compare based on L2 domain ID; 
            long oldSw = oldAP.getSw();
            short oldPort = oldAP.getPort();
            long oldDomain = topology.getL2DomainId(oldSw);
            boolean oldBD = topology.isBroadcastDomainPort(oldSw, oldPort);

            long newSw = newAP.getSw();
            short newPort = newAP.getPort();
            long newDomain = topology.getL2DomainId(newSw);
            boolean newBD = topology.isBroadcastDomainPort(newSw, newPort);

            if (oldDomain < newDomain) return -1;
            else if (oldDomain > newDomain) return 1;

            // We expect that the last seen of the new AP is higher than
            // old AP, if it is not, just reverse and send the negative
            // of the result.
            if (oldAP.getActiveSince() > newAP.getActiveSince())
                return -compare(newAP, oldAP);

            long activeOffset = 0;
            if (!topology.isConsistent(oldSw, oldPort, newSw, newPort)) {
                if (!newBD && oldBD) {
                    return -1;
                }
                if (newBD && oldBD) {
                    activeOffset = AttachmentPoint.EXTERNAL_TO_EXTERNAL_TIMEOUT;
                }
                else if (newBD && !oldBD){
                    activeOffset = AttachmentPoint.OPENFLOW_TO_EXTERNAL_TIMEOUT;
                }

            } else {
                // The attachment point is consistent.
                activeOffset = AttachmentPoint.CONSISTENT_TIMEOUT;
            }


            if ((newAP.getActiveSince() > oldAP.getLastSeen() + activeOffset) ||
                    (newAP.getLastSeen() > oldAP.getLastSeen() +
                            AttachmentPoint.INACTIVITY_INTERVAL)) {
                return -1;
            }
            return 1;
        }
    }
    /**
     * Comparator for sorting by cluster ID
     */
    public AttachmentPointComparator apComparator;

    /**
     * Switch ports where attachment points shouldn't be learned
     */
    private Set<SwitchPort> suppressAPs;

    /**
     * Periodic task to clean up expired entities
     */
    public SingletonTask entityCleanupTask;

    // *********************
    // IDeviceManagerService
    // *********************

    @Override
    public IDevice getDevice(Long deviceKey) {
        return deviceMap.get(deviceKey);
    }

    @Override
    public IDevice findDevice(long macAddress, Short vlan,
                              Integer ipv4Address, Long switchDPID,
                              Integer switchPort)
                              throws IllegalArgumentException {
        if (vlan != null && vlan.shortValue() <= 0)
            vlan = null;
        if (ipv4Address != null && ipv4Address == 0)
            ipv4Address = null;
        Entity e = new Entity(macAddress, vlan, ipv4Address, switchDPID,
                              switchPort, null);
        if (!allKeyFieldsPresent(e, entityClassifier.getKeyFields())) {
            throw new IllegalArgumentException("Not all key fields specified."
                      + " Required fields: " + entityClassifier.getKeyFields());
        }
        return findDeviceByEntity(e);
    }

    @Override
    public IDevice findDestDevice(IDevice source, long macAddress,
                                  Short vlan, Integer ipv4Address) 
                                  throws IllegalArgumentException {
        if (vlan != null && vlan.shortValue() <= 0)
            vlan = null;
        if (ipv4Address != null && ipv4Address == 0)
            ipv4Address = null;
        Entity e = new Entity(macAddress, vlan, ipv4Address,
                              null, null, null);
        if (source == null || 
                !allKeyFieldsPresent(e, source.getEntityClass().getKeyFields())) {
            throw new IllegalArgumentException("Not all key fields and/or "
                    + " no source device specified. Required fields: " + 
                    entityClassifier.getKeyFields());
        }
        return findDestByEntity(source, e);
    }

    @Override
    public Collection<? extends IDevice> getAllDevices() {
        return Collections.unmodifiableCollection(deviceMap.values());
    }

    @Override
    public void addIndex(boolean perClass,
                         EnumSet<DeviceField> keyFields) {
        if (perClass) {
            perClassIndices.add(keyFields);
        } else {
            secondaryIndexMap.put(keyFields,
                                  new DeviceMultiIndex(keyFields));
        }
    }

    @Override
    public Iterator<? extends IDevice> queryDevices(Long macAddress,
                                                    Short vlan,
                                                    Integer ipv4Address,
                                                    Long switchDPID,
                                                    Integer switchPort) {
        DeviceIndex index = null;
        if (secondaryIndexMap.size() > 0) {
            EnumSet<DeviceField> keys =
                    getEntityKeys(macAddress, vlan, ipv4Address,
                                  switchDPID, switchPort);
            index = secondaryIndexMap.get(keys);
        }

        Iterator<Device> deviceIterator = null;
        if (index == null) {
            // Do a full table scan
            deviceIterator = deviceMap.values().iterator();
        } else {
            // index lookup
            Entity entity = new Entity((macAddress == null ? 0 : macAddress),
                                       vlan,
                                       ipv4Address,
                                       switchDPID,
                                       switchPort,
                                       null);
            deviceIterator =
                    new DeviceIndexInterator(this, index.queryByEntity(entity));
        }

        DeviceIterator di =
                new DeviceIterator(deviceIterator,
                                   null,
                                   macAddress,
                                   vlan,
                                   ipv4Address,
                                   switchDPID,
                                   switchPort);
        return di;
    }

    @Override
    public Iterator<? extends IDevice> queryClassDevices(IDevice reference,
                                                         Long macAddress,
                                                         Short vlan,
                                                         Integer ipv4Address,
                                                         Long switchDPID,
                                                         Integer switchPort) {
        IEntityClass entityClass = reference.getEntityClass();
        ArrayList<Iterator<Device>> iterators =
                new ArrayList<Iterator<Device>>();
        ClassState classState = getClassState(entityClass);
        
        DeviceIndex index = null;
        if (classState.secondaryIndexMap.size() > 0) {
            EnumSet<DeviceField> keys =
                    getEntityKeys(macAddress, vlan, ipv4Address,
                                  switchDPID, switchPort);
            index = classState.secondaryIndexMap.get(keys);
        }
        
        Iterator<Device> iter;
        if (index == null) {
            index = classState.classIndex;
            if (index == null) {
                // scan all devices
                return new DeviceIterator(deviceMap.values().iterator(),
                                          new IEntityClass[] { entityClass },
                                          macAddress, vlan, ipv4Address,
                                          switchDPID, switchPort);
            } else {
                // scan the entire class
                iter = new DeviceIndexInterator(this, index.getAll());
            }
        } else {
            // index lookup
            Entity entity =
                    new Entity((macAddress == null ? 0 : macAddress),
                               vlan,
                               ipv4Address,
                               switchDPID,
                               switchPort,
                               null);
            iter = new DeviceIndexInterator(this,
                                            index.queryByEntity(entity));
        }
        iterators.add(iter);
        
        return new MultiIterator<Device>(iterators.iterator());
    }
    
    protected Iterator<Device> getDeviceIteratorForQuery(Long macAddress,
    		Short vlan,
    		Integer ipv4Address,
    		Long switchDPID,
    		Integer switchPort) {
    	DeviceIndex index = null;
    	if (secondaryIndexMap.size() > 0) {
    		EnumSet<DeviceField> keys =
    				getEntityKeys(macAddress, vlan, ipv4Address,
    						switchDPID, switchPort);
    		index = secondaryIndexMap.get(keys);
    	}

    	Iterator<Device> deviceIterator = null;
    	if (index == null) {
    		// Do a full table scan
    		deviceIterator = deviceMap.values().iterator();
    	} else {
    		// index lookup
    		Entity entity = new Entity((macAddress == null ? 0 : macAddress),
    				vlan,
    				ipv4Address,
    				switchDPID,
    				switchPort,
    				null);
    		deviceIterator =
    				new DeviceIndexInterator(this, index.queryByEntity(entity));
    	}

    	DeviceIterator di =
    			new DeviceIterator(deviceIterator,
    					null,
    					macAddress,
    					vlan,
    					ipv4Address,
    					switchDPID,
    					switchPort);
    	return di;
    }

    @Override
    public void addListener(IDeviceListener listener) {
        deviceListeners.add(listener);
    }

    // *************
    // IInfoProvider
    // *************

    @Override
    public Map<String, Object> getInfo(String type) {
        if (!"summary".equals(type))
            return null;

        Map<String, Object> info = new HashMap<String, Object>();
        info.put("# hosts", deviceMap.size());
        return info;
    }

    // ******************
    // IOFMessageListener
    // ******************

    @Override
    public String getName() {
        return "devicemanager";
    }

    @Override
    public boolean isCallbackOrderingPrereq(OFType type, String name) {
        return ((type == OFType.PACKET_IN || type == OFType.FLOW_MOD)
                && name.equals("topology"));
    }

    @Override
    public boolean isCallbackOrderingPostreq(OFType type, String name) {
        return false;
    }

    @Override
    public Command receive(IOFSwitch sw, OFMessage msg,
                           FloodlightContext cntx) {
        switch (msg.getType()) {
            case PACKET_IN:
                return this.processPacketInMessage(sw,
                                                   (OFPacketIn) msg, cntx);
            default:
            	break;
        }

        logger.error("received an unexpected message {} from switch {}",
                     msg, sw);
        return Command.CONTINUE;
    }

    // ***************
    // IFlowReconcileListener
    // ***************
    @Override
    public Command reconcileFlows(ArrayList<OFMatchReconcile> ofmRcList) {
        for (OFMatchReconcile ofm : ofmRcList) {
            // Extract source entity information
            Entity srcEntity =
                    getEntityFromFlowMod(ofm.ofmWithSwDpid, true);
            if (srcEntity == null)
                return Command.STOP;

            // Find the device by source entity
            Device srcDevice = findDeviceByEntity(srcEntity);
            if (srcDevice == null)
                return Command.STOP;

            // Store the source device in the context
            fcStore.put(ofm.cntx, CONTEXT_SRC_DEVICE, srcDevice);

            // Find the device matching the destination from the entity
            // classes of the source.
            Entity dstEntity = getEntityFromFlowMod(ofm.ofmWithSwDpid, false);
            Device dstDevice = null;
            if (dstEntity != null) {
                dstDevice = findDestByEntity(srcDevice, dstEntity);
                if (dstDevice != null)
                    fcStore.put(ofm.cntx, CONTEXT_DST_DEVICE, dstDevice);
            }
            if (logger.isTraceEnabled()) {
                logger.trace("Reconciling flow: match={}, srcDev={}, " 
                		     + "dstEntity={}, dstDev={}",
                		     new Object[] { ofm.ofmWithSwDpid, srcDevice, 
                		                    dstEntity, dstDevice } );
            }
        }
        return Command.CONTINUE;
    }


    // *****************
    // IFloodlightModule
    // *****************

    @Override
    public Collection<Class<? extends IFloodlightService>> getModuleServices() {
        Collection<Class<? extends IFloodlightService>> l =
                new ArrayList<Class<? extends IFloodlightService>>();
        l.add(IDeviceService.class);
        return l;
    }

    @Override
    public Map<Class<? extends IFloodlightService>, IFloodlightService>
    getServiceImpls() {
        Map<Class<? extends IFloodlightService>,
        IFloodlightService> m =
        new HashMap<Class<? extends IFloodlightService>,
        IFloodlightService>();
        // We are the class that implements the service
        m.put(IDeviceService.class, this);
        return m;
    }

    @Override
    public Collection<Class<? extends IFloodlightService>> getModuleDependencies() {
        Collection<Class<? extends IFloodlightService>> l =
                new ArrayList<Class<? extends IFloodlightService>>();
        l.add(IFloodlightProviderService.class);
        l.add(IStorageSourceService.class);
        l.add(ITopologyService.class);
        l.add(IRestApiService.class);
        l.add(IThreadPoolService.class);
        l.add(IFlowReconcileService.class);
        l.add(IEntityClassifierService.class);
        return l;
    }

    @Override
    public void init(FloodlightModuleContext fmc) {
        this.perClassIndices =
                new HashSet<EnumSet<DeviceField>>();
        addIndex(true, EnumSet.of(DeviceField.IPV4));

        this.deviceListeners = new HashSet<IDeviceListener>();
        this.suppressAPs =
                Collections.synchronizedSet(new HashSet<SwitchPort>());

        this.floodlightProvider =
                fmc.getServiceImpl(IFloodlightProviderService.class);
        this.storageSource =
                fmc.getServiceImpl(IStorageSourceService.class);
        this.topology =
                fmc.getServiceImpl(ITopologyService.class);
        this.restApi = fmc.getServiceImpl(IRestApiService.class);
        this.threadPool = fmc.getServiceImpl(IThreadPoolService.class);
        this.flowReconcileMgr = fmc.getServiceImpl(IFlowReconcileService.class);
        this.entityClassifier = fmc.getServiceImpl(IEntityClassifierService.class);
    }

    @Override
    public void startUp(FloodlightModuleContext fmc) {
        primaryIndex = new DeviceUniqueIndex(entityClassifier.getKeyFields());
        secondaryIndexMap = new HashMap<EnumSet<DeviceField>, DeviceIndex>();

        deviceMap = new ConcurrentHashMap<Long, Device>();
        classStateMap =
                new ConcurrentHashMap<String, ClassState>();
        apComparator = new AttachmentPointComparator();

        floodlightProvider.addOFMessageListener(OFType.PACKET_IN, this);
        floodlightProvider.addHAListener(this);
        if (topology != null)
            topology.addListener(this);
        flowReconcileMgr.addFlowReconcileListener(this);
        entityClassifier.addListener(this);

        Runnable ecr = new Runnable() {
            @Override
            public void run() {
                cleanupEntities();
                entityCleanupTask.reschedule(ENTITY_CLEANUP_INTERVAL,
                                             TimeUnit.SECONDS);
            }
        };
        ScheduledExecutorService ses = threadPool.getScheduledExecutor();
        entityCleanupTask = new SingletonTask(ses, ecr);
        entityCleanupTask.reschedule(ENTITY_CLEANUP_INTERVAL,
                                     TimeUnit.SECONDS);

        if (restApi != null) {
            restApi.addRestletRoutable(new DeviceRoutable());
        } else {
            logger.error("Could not instantiate REST API");
        }
    }

    // ***************
    // IHAListener
    // ***************

    @Override
    public void roleChanged(Role oldRole, Role newRole) {
        switch(newRole) {
            case SLAVE:
                logger.debug("Resetting device state because of role change");
                startUp(null);
                break;
            default:
            	break;
        }
    }

    @Override
    public void controllerNodeIPsChanged(
                                         Map<String, String> curControllerNodeIPs,
                                         Map<String, String> addedControllerNodeIPs,
                                         Map<String, String> removedControllerNodeIPs) {
        // no-op
    }

    // ****************
    // Internal methods
    // ****************

    protected Command processPacketInMessage(IOFSwitch sw, OFPacketIn pi,
                                             FloodlightContext cntx) {
        Ethernet eth =
                IFloodlightProviderService.bcStore.
                get(cntx,IFloodlightProviderService.CONTEXT_PI_PAYLOAD);

        // Extract source entity information
        Entity srcEntity =
                getSourceEntityFromPacket(eth, sw.getId(), pi.getInPort());
        if (srcEntity == null)
            return Command.STOP;

        // Learn/lookup device information
        Device srcDevice = learnDeviceByEntity(srcEntity);
        if (srcDevice == null)
            return Command.STOP;

        // Store the source device in the context
        fcStore.put(cntx, CONTEXT_SRC_DEVICE, srcDevice);

        // Find the device matching the destination from the entity
        // classes of the source.
        Entity dstEntity = getDestEntityFromPacket(eth);
        Device dstDevice = null;
        if (dstEntity != null) {
            dstDevice =
                    findDestByEntity(srcDevice, dstEntity);
            if (dstDevice != null)
                fcStore.put(cntx, CONTEXT_DST_DEVICE, dstDevice);
        }

       if (logger.isTraceEnabled()) {
           logger.trace("Received PI: {} on switch {}, port {} *** eth={}" +
           		     " *** srcDev={} *** dstDev={} *** ",
           		     new Object[] { pi, sw.getStringId(), pi.getInPort(), eth,
           		                    srcDevice, dstDevice }
	       );
       }
        return Command.CONTINUE;
    }

    /**
     * Check whether the given attachment point is valid given the current
     * topology
     * @param switchDPID the DPID
     * @param switchPort the port
     * @return true if it's a valid attachment point
     */
    public boolean isValidAttachmentPoint(long switchDPID,
                                             int switchPort) {
        if (topology.isAttachmentPointPort(switchDPID,
                                           (short)switchPort) == false)
            return false;

        if (suppressAPs.contains(new SwitchPort(switchDPID, switchPort)))
            return false;

        return true;
    }

    /**
     * Get IP address from packet if the packet is either an ARP 
     * or a DHCP packet
     * @param eth
     * @param dlAddr
     * @return
     */
    private int getSrcNwAddr(Ethernet eth, long dlAddr) {
        if (eth.getPayload() instanceof ARP) {
            ARP arp = (ARP) eth.getPayload();
            if ((arp.getProtocolType() == ARP.PROTO_TYPE_IP) &&
                    (Ethernet.toLong(arp.getSenderHardwareAddress()) == dlAddr)) {
                return IPv4.toIPv4Address(arp.getSenderProtocolAddress());
            }
        } else if (eth.getPayload() instanceof IPv4) {
            IPv4 ipv4 = (IPv4) eth.getPayload();
            if (ipv4.getPayload() instanceof UDP) {
                UDP udp = (UDP)ipv4.getPayload();
                if (udp.getPayload() instanceof DHCP) {
                    DHCP dhcp = (DHCP)udp.getPayload();
                    if (dhcp.getOpCode() == DHCP.OPCODE_REPLY) {
                        return ipv4.getSourceAddress();
                    }
                }
            }
        }
        return 0;
    }

    /**
     * Parse an entity from an {@link Ethernet} packet.
     * @param eth the packet to parse
     * @param sw the switch on which the packet arrived
     * @param pi the original packetin
     * @return the entity from the packet
     */
    protected Entity getSourceEntityFromPacket(Ethernet eth,
                                             long swdpid,
                                             int port) {
        byte[] dlAddrArr = eth.getSourceMACAddress();
        long dlAddr = Ethernet.toLong(dlAddrArr);

        // Ignore broadcast/multicast source
        if ((dlAddrArr[0] & 0x1) != 0)
            return null;

        short vlan = eth.getVlanID();
        int nwSrc = getSrcNwAddr(eth, dlAddr);
        return new Entity(dlAddr,
                          ((vlan >= 0) ? vlan : null),
                          ((nwSrc != 0) ? nwSrc : null),
                          swdpid,
                          port,
                          new Date());
    }

    /**
     * Get a (partial) entity for the destination from the packet.
     * @param eth
     * @return
     */
    protected Entity getDestEntityFromPacket(Ethernet eth) {
        byte[] dlAddrArr = eth.getDestinationMACAddress();
        long dlAddr = Ethernet.toLong(dlAddrArr);
        short vlan = eth.getVlanID();
        int nwDst = 0;

        // Ignore broadcast/multicast destination
        if ((dlAddrArr[0] & 0x1) != 0)
            return null;

        if (eth.getPayload() instanceof IPv4) {
            IPv4 ipv4 = (IPv4) eth.getPayload();
            nwDst = ipv4.getDestinationAddress();
        }

        return new Entity(dlAddr,
                          ((vlan >= 0) ? vlan : null),
                          ((nwDst != 0) ? nwDst : null),
                          null,
                          null,
                          null);
    }

    /**
     * Parse an entity from an OFMatchWithSwDpid.
     * @param ofmWithSwDpid
     * @return the entity from the packet
     */
    private Entity getEntityFromFlowMod(OFMatchWithSwDpid ofmWithSwDpid, boolean isSource) {
        byte[] dlAddrArr = ofmWithSwDpid.getOfMatch().getDataLayerSource();
        int nwSrc = ofmWithSwDpid.getOfMatch().getNetworkSource();
        if (!isSource) {
            dlAddrArr = ofmWithSwDpid.getOfMatch().getDataLayerDestination();
            nwSrc = ofmWithSwDpid.getOfMatch().getNetworkDestination();
        }

        long dlAddr = Ethernet.toLong(dlAddrArr);

        // Ignore broadcast/multicast source
        if ((dlAddrArr[0] & 0x1) != 0)
            return null;

        Long swDpid = null;
        Short inPort = null;
        
        if (isSource) {
        	swDpid = ofmWithSwDpid.getSwitchDataPathId();
        	inPort = ofmWithSwDpid.getOfMatch().getInputPort();
        }

        boolean learnap = true;
        if (swDpid == null ||
        		inPort == null ||
        		!isValidAttachmentPoint(swDpid, inPort)) {
            // If this is an internal port or we otherwise don't want
            // to learn on these ports.  In the future, we should
            // handle this case by labeling flows with something that
            // will give us the entity class.  For now, we'll do our
            // best assuming attachment point information isn't used
            // as a key field.
            learnap = false;
        }

        short vlan = ofmWithSwDpid.getOfMatch().getDataLayerVirtualLan();
        return new Entity(dlAddr,
                          ((vlan >= 0) ? vlan : null),
                          ((nwSrc != 0) ? nwSrc : null),
                          (learnap ? swDpid : null),
                          (learnap ? (int)inPort : null),
                          new Date());
    }
    /**
     * Look up a {@link Device} based on the provided {@link Entity}. We first
     * check the primary index. If we do not find an entry there we classify
     * the device into its IEntityClass and query the classIndex. 
     * This implies that all key field of the current IEntityClassifier must 
     * be present in the entity for the lookup to succeed!
     * @param entity the entity to search for
     * @return The {@link Device} object if found
     */
    protected Device findDeviceByEntity(Entity entity) {
        // Look up the fully-qualified entity to see if it already
        // exists in the primary entity index.
        Long deviceKey = primaryIndex.findByEntity(entity);
        IEntityClass entityClass = null;

        if (deviceKey == null) {
            // If the entity does not exist in the primary entity index,
            // use the entity classifier for find the classes for the
            // entity. Look up the entity in the returned class'
            // class entity index.
            entityClass = entityClassifier.classifyEntity(entity);
            if (entityClass == null) {
                return null;
            }
            ClassState classState = getClassState(entityClass);

            if (classState.classIndex != null) {
                deviceKey =
                        classState.classIndex.findByEntity(entity);
            }
        }
        if (deviceKey == null) return null;
        return deviceMap.get(deviceKey);
    }

    /**
     * Get a destination device using entity fields that corresponds with
     * the given source device.  The source device is important since
     * there could be ambiguity in the destination device without the
     * attachment point information.
     * @param source the source device.  The returned destination will be
     * in the same entity class as the source.
     * @param dstEntity the entity to look up
     * @return an {@link Device} or null if no device is found.
     */
    protected Device findDestByEntity(IDevice source,
                                      Entity dstEntity) {
        
        // Look  up the fully-qualified entity to see if it 
        // exists in the primary entity index
        Long deviceKey = primaryIndex.findByEntity(dstEntity);
        
        if (deviceKey == null) {
            // This could happen because:
            // 1) no destination known, or a broadcast destination
            // 2) if we have attachment point key fields since
            // attachment point information isn't available for
            // destination devices.
            // For the second case, we'll need to match up the
            // destination device with the class of the source
            // device.
            ClassState classState = getClassState(source.getEntityClass());
            if (classState.classIndex == null) {
                return null;
            }
            deviceKey = classState.classIndex.findByEntity(dstEntity);
        }
        if (deviceKey == null) return null;
        return deviceMap.get(deviceKey);
    }
    

    /**
     * Look up a {@link Device} within a particular entity class based on
     * the provided {@link Entity}.
     * @param clazz the entity class to search for the entity
     * @param entity the entity to search for
     * @return The {@link Device} object if found
    private Device findDeviceInClassByEntity(IEntityClass clazz,
                                               Entity entity) {
        // XXX - TODO
        throw new UnsupportedOperationException();
    }
     */

    /**
     * Look up a {@link Device} based on the provided {@link Entity}.  Also
     * learns based on the new entity, and will update existing devices as
     * required.
     *
     * @param entity the {@link Entity}
     * @return The {@link Device} object if found
     */
    protected Device learnDeviceByEntity(Entity entity) {
        ArrayList<Long> deleteQueue = null;
        LinkedList<DeviceUpdate> deviceUpdates = null;
        Device device = null;

        // we may need to restart the learning process if we detect
        // concurrent modification.  Note that we ensure that at least
        // one thread should always succeed so we don't get into infinite
        // starvation loops
        while (true) {
            deviceUpdates = null;

            // Look up the fully-qualified entity to see if it already
            // exists in the primary entity index.
            Long deviceKey = primaryIndex.findByEntity(entity);
            IEntityClass entityClass = null;

            if (deviceKey == null) {
                // If the entity does not exist in the primary entity index,
                // use the entity classifier for find the classes for the
                // entity. Look up the entity in the returned class'
                // class entity index.
                entityClass = entityClassifier.classifyEntity(entity);
                if (entityClass == null) {
                    // could not classify entity. No device
                    return null;
                }
                ClassState classState = getClassState(entityClass);

                if (classState.classIndex != null) {
                    deviceKey =
                            classState.classIndex.findByEntity(entity);
                }
            }
            if (deviceKey != null) {
                // If the primary or secondary index contains the entity
                // use resulting device key to look up the device in the
                // device map, and use the referenced Device below.
                device = deviceMap.get(deviceKey);
                if (device == null)
                    throw new IllegalStateException("Corrupted device index");
            } else {
                // If the secondary index does not contain the entity,
                // create a new Device object containing the entity, and
                // generate a new device ID
                synchronized (deviceKeyLock) {
                    deviceKey = Long.valueOf(deviceKeyCounter++);
                }
                device = allocateDevice(deviceKey, entity, entityClass);
                if (logger.isDebugEnabled()) {
                    logger.debug("New device created: {} deviceKey={}, entity={}",
                                 new Object[]{device, deviceKey, entity});
                }

                // Add the new device to the primary map with a simple put
                deviceMap.put(deviceKey, device);

                // update indices
                if (!updateIndices(device, deviceKey)) {
                    if (deleteQueue == null)
                        deleteQueue = new ArrayList<Long>();
                    deleteQueue.add(deviceKey);
                    continue;
                }

                updateSecondaryIndices(entity, entityClass, deviceKey);

                // generate new device update
                deviceUpdates =
                        updateUpdates(deviceUpdates,
                                      new DeviceUpdate(device, ADD, null));

                break;
            }

            int entityindex = -1;
            if ((entityindex = device.entityIndex(entity)) >= 0) {
                // update timestamp on the found entity
                Date lastSeen = entity.getLastSeenTimestamp();
                if (lastSeen == null) lastSeen = new Date();
                device.entities[entityindex].setLastSeenTimestamp(lastSeen);
                if (device.entities[entityindex].getSwitchDPID() != null &&
                        device.entities[entityindex].getSwitchPort() != null) {
                    long sw = device.entities[entityindex].getSwitchDPID();
                    short port = device.entities[entityindex].getSwitchPort().shortValue();

                    boolean moved =
                            device.updateAttachmentPoint(sw,
                                                         port,
                                                         lastSeen.getTime());

                    if (moved) {
                        sendDeviceMovedNotification(device);
                        if (logger.isDebugEnabled()) {
                            logger.debug("Device moved: attachment points {}," +
                                    "entities {}", device.attachmentPoints,
                                    device.entities);
                        }
                    } else {
                        if (logger.isDebugEnabled()) {
                            logger.debug("Device attachment point updated: " + 
                                         "attachment points {}," +
                                         "entities {}", device.attachmentPoints,
                                         device.entities);
                        }
                    }
                }
                break;
            } else {
                boolean moved = false;
                Device newDevice = allocateDevice(device, entity);
                if (entity.getSwitchDPID() != null && entity.getSwitchPort() != null) {
                    moved = newDevice.updateAttachmentPoint(entity.getSwitchDPID(),
                                                            entity.getSwitchPort().shortValue(),
                                                            entity.getLastSeenTimestamp().getTime());
<<<<<<< HEAD
                    if (moved) {
                        sendDeviceMovedNotification(device);
                        if (logger.isDebugEnabled()) {
                            logger.debug("Device moved: attachment points {}," +
                                    "entities {}", device.attachmentPoints,
                                    device.entities);
                        }
                    } else {
                        if (logger.isDebugEnabled()) {
                            logger.debug("Device attachment point updated: " + 
                                         "attachment points {}," +
                                         "entities {}", device.attachmentPoints,
                                         device.entities);
                        }
                    }
=======
>>>>>>> 50f8f08e
                }

                // generate updates
                EnumSet<DeviceField> changedFields =
                        findChangedFields(device, entity);
                if (changedFields.size() > 0)
                    deviceUpdates =
                    updateUpdates(deviceUpdates,
                                  new DeviceUpdate(newDevice, CHANGE,
                                                   changedFields));

                // update the device map with a replace call
                boolean res = deviceMap.replace(deviceKey, device, newDevice);
                // If replace returns false, restart the process from the
                // beginning (this implies another thread concurrently
                // modified this Device).
                if (!res)
                    continue;

                device = newDevice;

                // update indices
                if (!updateIndices(device, deviceKey)) {
                    continue;
                }
                updateSecondaryIndices(entity,
                                       device.getEntityClass(),
                                       deviceKey);

                if (moved) {
                    sendDeviceMovedNotification(device);
                    if (logger.isDebugEnabled()) {
                        logger.debug("Device moved: attachment points {}," +
                                "entities {}", device.attachmentPoints,
                                device.entities);
                    }
                } else {
                    if (logger.isDebugEnabled()) {
                        logger.debug("Device attachment point updated: " +
                                     "attachment points {}," +
                                     "entities {}", device.attachmentPoints,
                                     device.entities);
                    }
                }
                break;
            }
        }

        if (deleteQueue != null) {
            for (Long l : deleteQueue) {
                Device dev = deviceMap.get(l);
                this.deleteDevice(dev);
                

                // generate new device update
                deviceUpdates =
                        updateUpdates(deviceUpdates,
                                      new DeviceUpdate(dev, DELETE, null));
            }
        }

        processUpdates(deviceUpdates);

        return device;
    }

    protected EnumSet<DeviceField> findChangedFields(Device device,
                                                     Entity newEntity) {
        EnumSet<DeviceField> changedFields =
                EnumSet.of(DeviceField.IPV4,
                           DeviceField.VLAN,
                           DeviceField.SWITCH);

        if (newEntity.getIpv4Address() == null)
            changedFields.remove(DeviceField.IPV4);
        if (newEntity.getVlan() == null)
            changedFields.remove(DeviceField.VLAN);
        if (newEntity.getSwitchDPID() == null ||
                newEntity.getSwitchPort() == null)
            changedFields.remove(DeviceField.SWITCH);

        if (changedFields.size() == 0) return changedFields;

        for (Entity entity : device.getEntities()) {
            if (newEntity.getIpv4Address() == null ||
                    (entity.getIpv4Address() != null &&
                    entity.getIpv4Address().equals(newEntity.getIpv4Address())))
                changedFields.remove(DeviceField.IPV4);
            if (newEntity.getVlan() == null ||
                    (entity.getVlan() != null &&
                    entity.getVlan().equals(newEntity.getVlan())))
                changedFields.remove(DeviceField.VLAN);
            if (newEntity.getSwitchDPID() == null ||
                    newEntity.getSwitchPort() == null ||
                    (entity.getSwitchDPID() != null &&
                    entity.getSwitchPort() != null &&
                    entity.getSwitchDPID().equals(newEntity.getSwitchDPID()) &&
                    entity.getSwitchPort().equals(newEntity.getSwitchPort())))
                changedFields.remove(DeviceField.SWITCH);
        }

        return changedFields;
    }

    /**
     * Send update notifications to listeners
     * @param updates the updates to process.
     */
    protected void processUpdates(Queue<DeviceUpdate> updates) {
        if (updates == null) return;
        DeviceUpdate update = null;
        while (null != (update = updates.poll())) {
            if (logger.isTraceEnabled()) {
                logger.trace("Dispatching device update: {}", update);
            }
            for (IDeviceListener listener : deviceListeners) {
                switch (update.change) {
                    case ADD:
                        listener.deviceAdded(update.device);
                        break;
                    case DELETE:
                        listener.deviceRemoved(update.device);
                        break;
                    case CHANGE:
                        for (DeviceField field : update.fieldsChanged) {
                            switch (field) {
                                case IPV4:
                                    listener.deviceIPV4AddrChanged(update.device);
                                    break;
                                case SWITCH:
                                case PORT:
                                    //listener.deviceMoved(update.device);
                                    break;
                                case VLAN:
                                    listener.deviceVlanChanged(update.device);
                                    break;
                                default:
                                	logger.error("Unknown device field changed {}",
                                				update.fieldsChanged.toString());
                                	break;
                            }
                        }
                        break;
                }
            }
        }
    }
    
    /**
     * Check if the entity e has all the keyFields set. Returns false if not
     * @param e entity to check 
     * @param keyFields the key fields to check e against
     * @return
     */
    protected boolean allKeyFieldsPresent(Entity e, EnumSet<DeviceField> keyFields) {
        for (DeviceField f : keyFields) {
            switch (f) {
                case MAC:
                    // MAC address is always present
                    break;
                case IPV4:
                    if (e.ipv4Address == null) return false;
                    break;
                case SWITCH:
                    if (e.switchDPID == null) return false;
                    break;
                case PORT:
                    if (e.switchPort == null) return false;
                    break;
                case VLAN:
                    // FIXME: vlan==null is ambiguous: it can mean: not present
                    // or untagged
                    //if (e.vlan == null) return false;
                    break;
                default:
                    // we should never get here. unless somebody extended 
                    // DeviceFields
                    throw new IllegalStateException();
            }
        }
        return true;
    }

    private LinkedList<DeviceUpdate>
    updateUpdates(LinkedList<DeviceUpdate> list, DeviceUpdate update) {
        if (update == null) return list;
        if (list == null)
            list = new LinkedList<DeviceUpdate>();
        list.add(update);

        return list;
    }

    /**
     * Get the secondary index for a class.  Will return null if the
     * secondary index was created concurrently in another thread.
     * @param clazz the class for the index
     * @return
     */
    private ClassState getClassState(IEntityClass clazz) {
        ClassState classState = classStateMap.get(clazz.getName());
        if (classState != null) return classState;

        classState = new ClassState(clazz);
        ClassState r = classStateMap.putIfAbsent(clazz.getName(), classState);
        if (r != null) {
            // concurrent add
            return r;
        }
        return classState;
    }

    /**
     * Update both the primary and class indices for the provided device.
     * If the update fails because of an concurrent update, will return false.
     * @param device the device to update
     * @param deviceKey the device key for the device
     * @return true if the update succeeded, false otherwise.
     */
    private boolean updateIndices(Device device, Long deviceKey) {
        if (!primaryIndex.updateIndex(device, deviceKey)) {
            return false;
        }
        IEntityClass entityClass = device.getEntityClass();
        ClassState classState = getClassState(entityClass);

        if (classState.classIndex != null) {
            if (!classState.classIndex.updateIndex(device,
                                                   deviceKey))
                return false;
        }
    return true;
    }

    /**
     * Update the secondary indices for the given entity and associated
     * entity classes
     * @param entity the entity to update
     * @param entityClass the entity class for the entity
     * @param deviceKey the device key to set up
     */
    private void updateSecondaryIndices(Entity entity,
                                        IEntityClass entityClass,
                                        Long deviceKey) {
        for (DeviceIndex index : secondaryIndexMap.values()) {
            index.updateIndex(entity, deviceKey);
        }
        ClassState state = getClassState(entityClass);
        for (DeviceIndex index : state.secondaryIndexMap.values()) {
            index.updateIndex(entity, deviceKey);
        }
    }

    // *********************
    // IEntityClassListener
    // *********************
    @Override
    public void entityClassChanged (Set<String> entityClassNames) {
    	/* iterate through the devices, reclassify the devices that belong
    	 * to these entity class names
    	 */
    	Iterator<Device> diter = deviceMap.values().iterator();
    	while (diter.hasNext()) {
            Device d = diter.next();
            if (d.getEntityClass() == null ||
            		entityClassNames.contains(d.getEntityClass().getName()))
            	reclassifyDevice(d);
    	}
    }

    /**
     * Clean up expired entities/devices
     */
    protected void cleanupEntities () {

        Calendar c = Calendar.getInstance();
        c.add(Calendar.MILLISECOND, -ENTITY_TIMEOUT);
        Date cutoff = c.getTime();

        ArrayList<Entity> toRemove = new ArrayList<Entity>();
        ArrayList<Entity> toKeep = new ArrayList<Entity>();

        Iterator<Device> diter = deviceMap.values().iterator();
        LinkedList<DeviceUpdate> deviceUpdates =
                new LinkedList<DeviceUpdate>();

        while (diter.hasNext()) {
            Device d = diter.next();

            while (true) {
                deviceUpdates.clear();
                toRemove.clear();
                toKeep.clear();
                for (Entity e : d.getEntities()) {
                    if (e.getLastSeenTimestamp() != null &&
                         0 > e.getLastSeenTimestamp().compareTo(cutoff)) {
                        // individual entity needs to be removed
                        toRemove.add(e);
                    } else {
                        toKeep.add(e);
                    }
                }
                if (toRemove.size() == 0) {
                    break;
                }

                for (Entity e : toRemove) {
                    removeEntity(e, d.getEntityClass(), d.deviceKey, toKeep);
                }

                if (toKeep.size() > 0) {
                    Device newDevice = allocateDevice(d.getDeviceKey(),
                                                      d.oldAPs,
                                                      d.attachmentPoints,
                                                      toKeep,
                                                      d.entityClass);

                    EnumSet<DeviceField> changedFields =
                            EnumSet.noneOf(DeviceField.class);
                    for (Entity e : toRemove) {
                        changedFields.addAll(findChangedFields(newDevice, e));
                    }
                    if (changedFields.size() > 0)
                        deviceUpdates.add(new DeviceUpdate(d, CHANGE,
                                                           changedFields));

                    if (!deviceMap.replace(newDevice.getDeviceKey(),
                                           d,
                                           newDevice)) {
                        // concurrent modification; try again
                        // need to use device that is the map now for the next
                        // iteration
                        d = deviceMap.get(d.getDeviceKey());
                        if (null != d)
                            continue;
                        else
                            break;
                    }
                } else {
                    deviceUpdates.add(new DeviceUpdate(d, DELETE, null));
                    if (!deviceMap.remove(d.getDeviceKey(), d))
                        // concurrent modification; try again
                        // need to use device that is the map now for the next
                        // iteration
                        d = deviceMap.get(d.getDeviceKey());
                        if (null != d)
                            continue;
                        else
                            break;
                }
                processUpdates(deviceUpdates);
                break;
            }
        }
    }

    protected void removeEntity(Entity removed,
                              IEntityClass entityClass,
                              Long deviceKey,
                              Collection<Entity> others) {
        for (DeviceIndex index : secondaryIndexMap.values()) {
            index.removeEntityIfNeeded(removed, deviceKey, others);
        }
        ClassState classState = getClassState(entityClass);
        for (DeviceIndex index : classState.secondaryIndexMap.values()) {
            index.removeEntityIfNeeded(removed, deviceKey, others);
        }

        primaryIndex.removeEntityIfNeeded(removed, deviceKey, others);

        if (classState.classIndex != null) {
            classState.classIndex.removeEntityIfNeeded(removed,
                                                       deviceKey,
                                                       others);
        }
    }
    
    /**
     * method to delete a given device, remove all entities first and then
     * finally delete the device itself.
     * @param device
     */
    protected void deleteDevice(Device device) {
    	ArrayList<Entity> emptyToKeep = new ArrayList<Entity>();
    	for (Entity entity : device.getEntities()) {
    		this.removeEntity(entity, device.getEntityClass(), 
    				device.getDeviceKey(), emptyToKeep);
    	}
    	if (!deviceMap.remove(device.getDeviceKey(), device)) {
    		logger.info("device map does not have this device -" + 
    	                 device.toString());
    	}
    }

    private EnumSet<DeviceField> getEntityKeys(Long macAddress,
                                               Short vlan,
                                               Integer ipv4Address,
                                               Long switchDPID,
                                               Integer switchPort) {
        // FIXME: vlan==null is a valid search. Need to handle this
        // case correctly. Note that the code will still work correctly. 
        // But we might do a full device search instead of using an index.
        EnumSet<DeviceField> keys = EnumSet.noneOf(DeviceField.class);
        if (macAddress != null) keys.add(DeviceField.MAC);
        if (vlan != null) keys.add(DeviceField.VLAN);
        if (ipv4Address != null) keys.add(DeviceField.IPV4);
        if (switchDPID != null) keys.add(DeviceField.SWITCH);
        if (switchPort != null) keys.add(DeviceField.PORT);
        return keys;
    }


    protected Iterator<Device> queryClassByEntity(IEntityClass clazz,
                                                  EnumSet<DeviceField> keyFields,
                                                  Entity entity) {
        ClassState classState = getClassState(clazz);
        DeviceIndex index = classState.secondaryIndexMap.get(keyFields);
        if (index == null) return Collections.<Device>emptySet().iterator();
        return new DeviceIndexInterator(this, index.queryByEntity(entity));
    }

    protected Device allocateDevice(Long deviceKey,
                                    Entity entity,
                                    IEntityClass entityClass) {
        return new Device(this, deviceKey, entity, entityClass);
    }

    // TODO: FIX THIS.
    protected Device allocateDevice(Long deviceKey,
                                    List<AttachmentPoint> aps,
                                    List<AttachmentPoint> trueAPs,
                                    Collection<Entity> entities,
                                    IEntityClass entityClass) {
        return new Device(this, deviceKey, aps, trueAPs, entities, entityClass);
    }

    protected Device allocateDevice(Device device,
                                    Entity entity) {
        return new Device(device, entity);
    }
    
    protected Device allocateDevice(Device device, Set <Entity> entities) {
    	List <AttachmentPoint> newPossibleAPs = 
    			new ArrayList<AttachmentPoint>();
    	List <AttachmentPoint> newAPs = 
    			new ArrayList<AttachmentPoint>();
    	for (Entity entity : entities) { 
    		if (entity.switchDPID != null && entity.switchPort != null) {
    			AttachmentPoint aP = 
    					new AttachmentPoint(entity.switchDPID.longValue(), 
    							entity.switchPort.shortValue(), 0);
    			newPossibleAPs.add(aP);
    		}
    	}
    	if (device.attachmentPoints != null) {
    		for (AttachmentPoint oldAP : device.attachmentPoints) {
    			if (newPossibleAPs.contains(oldAP)) {
    				newAPs.add(oldAP);
    			}
    		}
    	}
    	if (newAPs.isEmpty())
    		newAPs = null;
        Device d = new Device(this, device.getDeviceKey(),newAPs, null,
    			entities, device.getEntityClass());
        d.updateAttachmentPoint();
        return d;
    }

    @Override
    public void addSuppressAPs(long swId, short port) {
        suppressAPs.add(new SwitchPort(swId, port));
    }

    @Override
    public void removeSuppressAPs(long swId, short port) {
        suppressAPs.remove(new SwitchPort(swId, port));
    }

    /**
     * Topology listener method.
     */
    @Override
    public void topologyChanged() {
        Iterator<Device> diter = deviceMap.values().iterator();
        List<LDUpdate> updateList = topology.getLastLinkUpdates();
        if (updateList != null) {
            if (logger.isTraceEnabled()) {
                for(LDUpdate update: updateList) {
                    logger.trace("Topo update: {}", update);
                }
            }
        }

        while (diter.hasNext()) {
            Device d = diter.next();
            if (d.updateAttachmentPoint()) {
                if (logger.isDebugEnabled()) {
                    logger.debug("Attachment point changed for device: {}", d);
                }
                sendDeviceMovedNotification(d);
            }
        }
    }

    /**
     * Send update notifications to listeners
     * @param updates the updates to process.
     */
    protected void sendDeviceMovedNotification(Device d) {
        for (IDeviceListener listener : deviceListeners) {
            listener.deviceMoved(d);
        }
    }
    
    /**
     * this method will reclassify and reconcile a device - possibilities
     * are - create new device(s), remove entities from this device. If the 
     * device entity class did not change then it returns false else true.
     * @param device
     */
    protected boolean reclassifyDevice(Device device)
    {
        // first classify all entities of this device
        if (device == null) {
            logger.debug("In reclassify for null device");
            return false;
        }
        boolean needToReclassify = false;
        for (Entity entity : device.entities) {
            IEntityClass entityClass = 
                    this.entityClassifier.classifyEntity(entity);
            if (entityClass == null || device.getEntityClass() == null) {
                needToReclassify = true;                
                break;
            }
            if (!entityClass.getName().
                    equals(device.getEntityClass().getName())) {
                needToReclassify = true;
                break;
            }
        }
        if (needToReclassify == false) {
            return false;
        }
            
        LinkedList<DeviceUpdate> deviceUpdates =
                new LinkedList<DeviceUpdate>();
        // delete this device and then re-learn all the entities
        this.deleteDevice(device);
        deviceUpdates.add(new DeviceUpdate(device, 
                DeviceUpdate.Change.DELETE, null));
        if (!deviceUpdates.isEmpty())
            processUpdates(deviceUpdates);
        for (Entity entity: device.entities ) {
            this.learnDeviceByEntity(entity);
        }
        return true;
    }   
}<|MERGE_RESOLUTION|>--- conflicted
+++ resolved
@@ -1129,24 +1129,6 @@
                     moved = newDevice.updateAttachmentPoint(entity.getSwitchDPID(),
                                                             entity.getSwitchPort().shortValue(),
                                                             entity.getLastSeenTimestamp().getTime());
-<<<<<<< HEAD
-                    if (moved) {
-                        sendDeviceMovedNotification(device);
-                        if (logger.isDebugEnabled()) {
-                            logger.debug("Device moved: attachment points {}," +
-                                    "entities {}", device.attachmentPoints,
-                                    device.entities);
-                        }
-                    } else {
-                        if (logger.isDebugEnabled()) {
-                            logger.debug("Device attachment point updated: " + 
-                                         "attachment points {}," +
-                                         "entities {}", device.attachmentPoints,
-                                         device.entities);
-                        }
-                    }
-=======
->>>>>>> 50f8f08e
                 }
 
                 // generate updates
