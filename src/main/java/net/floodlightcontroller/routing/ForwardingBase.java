--- conflicted
+++ resolved
@@ -145,66 +145,6 @@
 
     /**
      * Push routes from back to front
-<<<<<<< HEAD
-     * 
-     * @param route
-     *            Route to push
-     * @param match
-     *            OpenFlow fields to match on
-     * @param srcSwPort
-     *            Source switch port for the first hop
-     * @param dstSwPort
-     *            Destination switch port for final hop
-     * @param bufferId
-     *            BufferId of the original PacketIn
-     * @return srcSwitchIincluded True if the source switch is included in this
-     *         route
-     */
-    public boolean pushRoute(Route route, OFMatch match,
-                             Integer wildcard_hints, SwitchPort srcSwPort,
-                             SwitchPort dstSwPort, int bufferId,
-                             IOFSwitch srcSwitch, OFPacketIn pi,
-                             FloodlightContext cntx,
-                             boolean reqeustFlowRemovedNotifn) {
-        long cookie = AppCookie.makeCookie(FORWARDING_APP_ID, 0);
-        return pushRoute(route,
-                         match,
-                         wildcard_hints,
-                         srcSwPort,
-                         dstSwPort,
-                         bufferId,
-                         srcSwitch,
-                         pi,
-                         cookie,
-                         cntx,
-                         reqeustFlowRemovedNotifn);
-    }
-
-    /**
-     * Push routes from back to front
-     * 
-     * @param route
-     *            Route to push
-     * @param match
-     *            OpenFlow fields to match on
-     * @param srcSwPort
-     *            Source switch port for the first hop
-     * @param dstSwPort
-     *            Destination switch port for final hop
-     * @param bufferId
-     *            BufferId of the original PacketIn
-     * @param cookie
-     *            The cookie to set in each flow_mod
-     * @return srcSwitchIincluded True if the source switch is included in this
-     *         route
-     */
-    public boolean pushRoute(Route route, OFMatch match,
-                             Integer wildcard_hints, SwitchPort srcSwPort,
-                             SwitchPort dstSwPort, int bufferId,
-                             IOFSwitch srcSwitch, OFPacketIn pi,
-                             long cookie, FloodlightContext cntx,
-                             boolean reqeustFlowRemovedNotifn) {
-=======
      * @param route Route to push
      * @param match OpenFlow fields to match on
      * @param srcSwPort Source switch port for the first hop
@@ -220,15 +160,15 @@
      *        OFFlowMod.OFPFC_MODIFY etc.
      * @return srcSwitchIincluded True if the source switch is included in this route
      */
-    public boolean pushRoute(Route route, OFMatch match, Integer wildcard_hints,
-                          SwitchPortTuple srcSwPort,
-                          SwitchPortTuple dstSwPort, int bufferId,
-                          IOFSwitch srcSwitch, OFPacketIn pi, long cookie, 
-                          FloodlightContext cntx,
-                          boolean reqeustFlowRemovedNotifn,
-                          boolean doFlush,
-                          short   flowModCommand) {
->>>>>>> d182e14a
+    public boolean pushRoute(Route route, OFMatch match, 
+                             Integer wildcard_hints,
+                             SwitchPort srcSwPort,
+                             SwitchPort dstSwPort, int bufferId,
+                             IOFSwitch srcSwitch, OFPacketIn pi, long cookie, 
+                             FloodlightContext cntx,
+                             boolean reqeustFlowRemovedNotifn,
+                             boolean doFlush,
+                             short   flowModCommand) {
 
         boolean srcSwitchIncluded = false;
         OFFlowMod fm =
@@ -237,19 +177,6 @@
         OFActionOutput action = new OFActionOutput();
         List<OFAction> actions = new ArrayList<OFAction>();
         actions.add(action);
-<<<<<<< HEAD
-        fm.setIdleTimeout((short) 5)
-          .setBufferId(OFPacketOut.BUFFER_ID_NONE)
-          .setCookie(cookie)
-          .setMatch(match)
-          .setActions(actions)
-          .setLengthU(OFFlowMod.MINIMUM_LENGTH
-                  + OFActionOutput.MINIMUM_LENGTH);
-
-        Map<Long, IOFSwitch> switches = floodlightProvider.getSwitches();
-        IOFSwitch sw = switches.get(dstSwPort.getSwitchDPID());
-        ((OFActionOutput) fm.getActions().get(0)).setPort((short) dstSwPort.getPort());
-=======
         fm.setIdleTimeout((short)5)
             .setBufferId(OFPacketOut.BUFFER_ID_NONE)
             .setCookie(cookie)
@@ -258,9 +185,10 @@
             .setActions(actions)
             .setLengthU(OFFlowMod.MINIMUM_LENGTH+OFActionOutput.MINIMUM_LENGTH);
 
-        IOFSwitch sw = dstSwPort.getSw();
-        ((OFActionOutput)fm.getActions().get(0)).setPort(dstSwPort.getPort());
->>>>>>> d182e14a
+        Map<Long, IOFSwitch> switches = floodlightProvider.getSwitches();
+        IOFSwitch sw = switches.get(dstSwPort.getSwitchDPID());
+        ((OFActionOutput)fm.getActions().get(0)).
+            setPort((short)dstSwPort.getPort());
 
         if (route != null) {
             for (int routeIndx = route.getPath().size() - 1; routeIndx >= 0; --routeIndx) {
