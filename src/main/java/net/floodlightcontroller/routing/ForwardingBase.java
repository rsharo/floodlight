--- conflicted
+++ resolved
@@ -31,12 +31,8 @@
 import net.floodlightcontroller.counter.ICounterStoreService;
 import net.floodlightcontroller.devicemanager.IDevice;
 import net.floodlightcontroller.devicemanager.IDeviceManagerAware;
-<<<<<<< HEAD
 import net.floodlightcontroller.devicemanager.IDeviceManagerService;
 import net.floodlightcontroller.devicemanager.SwitchPort;
-=======
-import net.floodlightcontroller.linkdiscovery.SwitchPortTuple;
->>>>>>> 2e9427e2
 import net.floodlightcontroller.packet.Ethernet;
 import net.floodlightcontroller.routing.IRoutingService;
 import net.floodlightcontroller.routing.IRoutingDecision;
@@ -357,15 +353,17 @@
 
     public static boolean
             blockHost(IFloodlightProviderService floodlightProvider,
-                      SwitchPortTuple sw_tup, long host_mac,
+                      SwitchPort sw_tup, long host_mac,
                       short hardTimeout) {
 
-        if ((sw_tup == null) || sw_tup.getSw() == null) {
+        if (sw_tup == null) {
             return false;
         }
 
-        IOFSwitch sw = sw_tup.getSw();
-        short inputPort = sw_tup.getPort().shortValue();
+        IOFSwitch sw = 
+                floodlightProvider.getSwitches().get(sw_tup.getSwitchDPID());
+        if (sw == null) return false;
+        int inputPort = sw_tup.getPort();
         log.debug("blockHost sw={} port={} mac={}",
                   new Object[] { sw, sw_tup.getPort(), new Long(host_mac) });
 
@@ -377,7 +375,7 @@
         List<OFAction> actions = new ArrayList<OFAction>(); // Set no action to
                                                             // drop
         match.setDataLayerSource(Ethernet.toByteArray(host_mac))
-             .setInputPort(inputPort)
+             .setInputPort((short)inputPort)
              .setWildcards(OFMatch.OFPFW_ALL & ~OFMatch.OFPFW_DL_SRC
                      & ~OFMatch.OFPFW_IN_PORT);
         fm.setCookie(AppCookie.makeCookie(FORWARDING_APP_ID, 0))
