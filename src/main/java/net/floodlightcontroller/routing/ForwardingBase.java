--- conflicted
+++ resolved
@@ -188,19 +188,14 @@
                 try {
                     counterStore.updatePktOutFMCounterStore(sw, fm);
                     if (log.isTraceEnabled()) {
-<<<<<<< HEAD
-                        log.debug("Pushing Route flowmod routeIndx={} sw={} inPort={} outPort={}",
-                                  new Object[] {
-                                                routeIndx,
+                        log.trace("Pushing Route flowmod routeIndx={} " + 
+                                  "sw={} inPort={} outPort={}",
+                                  new Object[] {routeIndx,
                                                 sw,
                                                 fm.getMatch().getInputPort(),
-                                                ((OFActionOutput) fm.getActions()
-                                                                    .get(0)).getPort() });
-=======
-                        log.trace("Pushing Route flowmod routeIndx={} sw={} inPort={} outPort={}",
-                                  new Object[] { routeIndx, sw, fm.getMatch().getInputPort(), 
-                                                 ((OFActionOutput)fm.getActions().get(0)).getPort() });
->>>>>>> d9df1661
+                                                ((OFActionOutput)
+                                                        fm.getActions()
+                                                        .get(0)).getPort() });
                     }
                     sw.write(fm, cntx);
                     if (doFlush) {
@@ -335,12 +330,8 @@
         }
         
         if (log.isTraceEnabled()) {
-<<<<<<< HEAD
             log.trace("PacketOut srcSwitch={} match={} pi={}", 
                       new Object[] {sw, match, pi});
-=======
-            log.trace("PacketOut srcSwitch={} match={} pi={}", new Object[] {sw, match, pi});
->>>>>>> d9df1661
         }
 
         OFPacketOut po =
