package net.floodlightcontroller.debugcounter;

import java.util.ArrayList;
import java.util.Collection;
import java.util.Collections;
import java.util.HashMap;
import java.util.List;
import java.util.Map;

import net.floodlightcontroller.core.module.FloodlightModuleContext;
import net.floodlightcontroller.core.module.FloodlightModuleException;
import net.floodlightcontroller.core.module.IFloodlightModule;
import net.floodlightcontroller.core.module.IFloodlightService;
import net.floodlightcontroller.debugcounter.DebugCounter.DebugCounterInfo;

public class NullDebugCounter implements IFloodlightModule, IDebugCounterService {

<<<<<<< HEAD
    @Override
    public boolean registerCounter(String moduleCounterName,
                                   String counterDescription,
                                   CounterType counterType) {
        return false;
    }
=======
>>>>>>> 95513ad1

    @Override
    public Collection<Class<? extends IFloodlightService>>
            getModuleServices() {
<<<<<<< HEAD
        return null;
=======
        Collection<Class<? extends IFloodlightService>> services =
                new ArrayList<Class<? extends IFloodlightService>>(1);
        services.add(IDebugCounterService.class);
        return services;
>>>>>>> 95513ad1
    }

    @Override
    public Map<Class<? extends IFloodlightService>, IFloodlightService>
            getServiceImpls() {
<<<<<<< HEAD
        return null;
=======
        Map<Class<? extends IFloodlightService>,
            IFloodlightService> m =
                new HashMap<Class<? extends IFloodlightService>,
                    IFloodlightService>();
        m.put(IDebugCounterService.class, this);
        return m;
>>>>>>> 95513ad1
    }

    @Override
    public Collection<Class<? extends IFloodlightService>>
            getModuleDependencies() {
        return null;
    }

    @Override
<<<<<<< HEAD
    public
            void
            init(FloodlightModuleContext context)
                                                 throws FloodlightModuleException {
=======
    public void init(FloodlightModuleContext context)
            throws FloodlightModuleException {
>>>>>>> 95513ad1

    }

    @Override
    public void startUp(FloodlightModuleContext context) {

    }


    @Override
<<<<<<< HEAD
    public void updateCounter(String moduleCounterName) {
=======
    public void flushCounters() {
>>>>>>> 95513ad1

    }

    @Override
<<<<<<< HEAD
    public void flushCounters() {
=======
    public void resetAllCounters() {
>>>>>>> 95513ad1

    }

    @Override
<<<<<<< HEAD
    public void resetCounter(String moduleCounterName) {
=======
    public void resetAllModuleCounters(String moduleName) {
>>>>>>> 95513ad1

    }


    @Override
<<<<<<< HEAD
    public void resetAllCounters() {
=======
    public void resetCounterHierarchy(String moduleName, String counterHierarchy) {
>>>>>>> 95513ad1

    }

    @Override
<<<<<<< HEAD
    public void resetAllModuleCounters(String moduleName) {
=======
    public void enableCtrOnDemand(String moduleName, String counterHierarchy) {
>>>>>>> 95513ad1

    }

    @Override
<<<<<<< HEAD
    public void enableCtrOnDemand(String moduleCounterName) {
=======
    public void disableCtrOnDemand(String moduleName, String counterHierarchy) {
>>>>>>> 95513ad1

    }

    @Override
<<<<<<< HEAD
    public void disableCtrOnDemand(String moduleCounterName) {
=======
    public List<DebugCounterInfo> getCounterHierarchy(String moduleName,
                                                      String counterHierarchy) {
        return Collections.emptyList();
    }
>>>>>>> 95513ad1

    @Override
    public List<DebugCounterInfo> getAllCounterValues() {
        return Collections.emptyList();
    }

    @Override
<<<<<<< HEAD
    public DebugCounterInfo getCounterValue(String moduleCounterName) {
        return null;
    }

    @Override
    public List<DebugCounterInfo> getAllCounterValues() {
        return null;
    }

    @Override
    public List<DebugCounterInfo> getModuleCounterValues(String moduleName) {
        return null;
    }

    @Override
    public boolean containsMCName(String moduleCounterName) {
        return false;
    }

    @Override
    public boolean containsModName(String moduleName) {
        return false;
    }
=======
    public List<DebugCounterInfo> getModuleCounterValues(String moduleName) {
        return Collections.emptyList();
    }

    @Override
    public boolean containsModuleCounterHierarchy(String moduleName,
                                             String counterHierarchy) {
        return false;
    }

    @Override
    public boolean containsModuleName(String moduleName) {
        return false;
    }

    @Override
    public
            IDebugCounter
            registerCounter(String moduleName, String counterHierarchy,
                            String counterDescription,
                            CounterType counterType, String... metaData)
                                 throws MaxCountersRegistered {
        return new NullCounterImpl();
    }

    public class NullCounterImpl implements IDebugCounter {

        @Override
        public void updateCounterWithFlush() {

        }

        @Override
        public void updateCounterNoFlush() {

        }

        @Override
        public void updateCounterWithFlush(int incr) {
        }

        @Override
        public void updateCounterNoFlush(int incr) {

        }

        @Override
        public long getCounterValue() {
            return -1;
        }

    }


>>>>>>> 95513ad1

}<|MERGE_RESOLUTION|>--- conflicted
+++ resolved
@@ -15,42 +15,25 @@
 
 public class NullDebugCounter implements IFloodlightModule, IDebugCounterService {
 
-<<<<<<< HEAD
-    @Override
-    public boolean registerCounter(String moduleCounterName,
-                                   String counterDescription,
-                                   CounterType counterType) {
-        return false;
-    }
-=======
->>>>>>> 95513ad1
 
     @Override
     public Collection<Class<? extends IFloodlightService>>
             getModuleServices() {
-<<<<<<< HEAD
-        return null;
-=======
         Collection<Class<? extends IFloodlightService>> services =
                 new ArrayList<Class<? extends IFloodlightService>>(1);
         services.add(IDebugCounterService.class);
         return services;
->>>>>>> 95513ad1
     }
 
     @Override
     public Map<Class<? extends IFloodlightService>, IFloodlightService>
             getServiceImpls() {
-<<<<<<< HEAD
-        return null;
-=======
         Map<Class<? extends IFloodlightService>,
             IFloodlightService> m =
                 new HashMap<Class<? extends IFloodlightService>,
                     IFloodlightService>();
         m.put(IDebugCounterService.class, this);
         return m;
->>>>>>> 95513ad1
     }
 
     @Override
@@ -60,15 +43,8 @@
     }
 
     @Override
-<<<<<<< HEAD
-    public
-            void
-            init(FloodlightModuleContext context)
-                                                 throws FloodlightModuleException {
-=======
     public void init(FloodlightModuleContext context)
             throws FloodlightModuleException {
->>>>>>> 95513ad1
 
     }
 
@@ -79,69 +55,41 @@
 
 
     @Override
-<<<<<<< HEAD
-    public void updateCounter(String moduleCounterName) {
-=======
     public void flushCounters() {
->>>>>>> 95513ad1
 
     }
 
     @Override
-<<<<<<< HEAD
-    public void flushCounters() {
-=======
     public void resetAllCounters() {
->>>>>>> 95513ad1
 
     }
 
     @Override
-<<<<<<< HEAD
-    public void resetCounter(String moduleCounterName) {
-=======
     public void resetAllModuleCounters(String moduleName) {
->>>>>>> 95513ad1
 
     }
 
 
     @Override
-<<<<<<< HEAD
-    public void resetAllCounters() {
-=======
     public void resetCounterHierarchy(String moduleName, String counterHierarchy) {
->>>>>>> 95513ad1
 
     }
 
     @Override
-<<<<<<< HEAD
-    public void resetAllModuleCounters(String moduleName) {
-=======
     public void enableCtrOnDemand(String moduleName, String counterHierarchy) {
->>>>>>> 95513ad1
 
     }
 
     @Override
-<<<<<<< HEAD
-    public void enableCtrOnDemand(String moduleCounterName) {
-=======
     public void disableCtrOnDemand(String moduleName, String counterHierarchy) {
->>>>>>> 95513ad1
 
     }
 
     @Override
-<<<<<<< HEAD
-    public void disableCtrOnDemand(String moduleCounterName) {
-=======
     public List<DebugCounterInfo> getCounterHierarchy(String moduleName,
                                                       String counterHierarchy) {
         return Collections.emptyList();
     }
->>>>>>> 95513ad1
 
     @Override
     public List<DebugCounterInfo> getAllCounterValues() {
@@ -149,31 +97,6 @@
     }
 
     @Override
-<<<<<<< HEAD
-    public DebugCounterInfo getCounterValue(String moduleCounterName) {
-        return null;
-    }
-
-    @Override
-    public List<DebugCounterInfo> getAllCounterValues() {
-        return null;
-    }
-
-    @Override
-    public List<DebugCounterInfo> getModuleCounterValues(String moduleName) {
-        return null;
-    }
-
-    @Override
-    public boolean containsMCName(String moduleCounterName) {
-        return false;
-    }
-
-    @Override
-    public boolean containsModName(String moduleName) {
-        return false;
-    }
-=======
     public List<DebugCounterInfo> getModuleCounterValues(String moduleName) {
         return Collections.emptyList();
     }
@@ -197,6 +120,16 @@
                             CounterType counterType, String... metaData)
                                  throws MaxCountersRegistered {
         return new NullCounterImpl();
+    }
+
+    @Override
+    public List<String> getModuleList() {
+        return Collections.emptyList();
+    }
+
+    @Override
+    public List<String> getModuleCounterList(String moduleName) {
+        return Collections.emptyList();
     }
 
     public class NullCounterImpl implements IDebugCounter {
@@ -227,7 +160,4 @@
 
     }
 
-
->>>>>>> 95513ad1
-
 }