/**
 *    Copyright 2013, Big Switch Networks, Inc.
 *
 *    Licensed under the Apache License, Version 2.0 (the "License"); you may
 *    not use this file except in compliance with the License. You may obtain
 *    a copy of the License at
 *
 *         http://www.apache.org/licenses/LICENSE-2.0
 *
 *    Unless required by applicable law or agreed to in writing, software
 *    distributed under the License is distributed on an "AS IS" BASIS, WITHOUT
 *    WARRANTIES OR CONDITIONS OF ANY KIND, either express or implied. See the
 *    License for the specific language governing permissions and limitations
 *    under the License.
 **/

package net.floodlightcontroller.flowcache;

import static org.easymock.EasyMock.*;

import java.util.ArrayList;
import java.util.Date;
import java.util.ListIterator;

import net.floodlightcontroller.core.IListener.Command;
import net.floodlightcontroller.core.module.FloodlightModuleContext;
import net.floodlightcontroller.core.test.MockThreadPoolService;
import net.floodlightcontroller.counter.ICounterStoreService;
import net.floodlightcontroller.counter.SimpleCounter;
import net.floodlightcontroller.counter.CounterValue.CounterType;
import net.floodlightcontroller.flowcache.IFlowReconcileListener;
import net.floodlightcontroller.flowcache.OFMatchReconcile;
import net.floodlightcontroller.flowcache.PriorityPendingQueue.EventPriority;
import net.floodlightcontroller.test.FloodlightTestCase;
import net.floodlightcontroller.threadpool.IThreadPoolService;
import net.floodlightcontroller.flowcache.PriorityPendingQueue.EventPriority;
import org.easymock.EasyMock;
import org.easymock.IAnswer;
import org.junit.Before;
import org.junit.Test;
import org.openflow.protocol.OFStatisticsRequest;
import org.openflow.protocol.OFType;

public class FlowReconcileMgrTest extends FloodlightTestCase {

    protected FlowReconcileManager flowReconcileMgr;
    protected MockThreadPoolService threadPool;
    protected ICounterStoreService counterStore;
    protected FloodlightModuleContext fmc;
    
    OFStatisticsRequest ofStatsRequest;

    protected int NUM_FLOWS_PER_THREAD = 100;
    protected int NUM_THREADS = 20;
    
    @Before
    public void setUp() throws Exception {
        super.setUp();

        fmc = new FloodlightModuleContext();
        flowReconcileMgr = new FlowReconcileManager();
        threadPool = new MockThreadPoolService();
        counterStore = createMock(ICounterStoreService.class);
        
        fmc.addService(ICounterStoreService.class, counterStore);
        fmc.addService(IThreadPoolService.class, threadPool);
        
        threadPool.init(fmc);
        flowReconcileMgr.init(fmc);

        threadPool.startUp(fmc);
        flowReconcileMgr.startUp(fmc);
    }

    /** Verify pipeline listener registration and ordering
     * 
     * @throws Exception
     */
    @SuppressWarnings("unchecked")
    @Test
    public void testFlowReconcilePipeLine() throws Exception {
        flowReconcileMgr.flowReconcileEnabled = true;
    
        IFlowReconcileListener r1 =
            EasyMock.createNiceMock(IFlowReconcileListener.class);
        IFlowReconcileListener r2 =
            EasyMock.createNiceMock(IFlowReconcileListener.class);
        IFlowReconcileListener r3 =
            EasyMock.createNiceMock(IFlowReconcileListener.class);
        
        expect(r1.getName()).andReturn("r1").anyTimes();
        expect(r2.getName()).andReturn("r2").anyTimes();
        expect(r3.getName()).andReturn("r3").anyTimes();
        
        // Set the listeners' order: r1 -> r2 -> r3
        expect(r1.isCallbackOrderingPrereq((OFType)anyObject(),
            (String)anyObject())).andReturn(false).anyTimes();
        expect(r1.isCallbackOrderingPostreq((OFType)anyObject(),
            (String)anyObject())).andReturn(false).anyTimes();
        expect(r2.isCallbackOrderingPrereq((OFType)anyObject(),
            eq("r1"))).andReturn(true).anyTimes();
        expect(r2.isCallbackOrderingPrereq((OFType)anyObject(),
            eq("r3"))).andReturn(false).anyTimes();
        expect(r2.isCallbackOrderingPostreq((OFType)anyObject(),
            eq("r1"))).andReturn(false).anyTimes();
        expect(r2.isCallbackOrderingPostreq((OFType)anyObject(),
            eq("r3"))).andReturn(true).anyTimes();
        expect(r3.isCallbackOrderingPrereq((OFType)anyObject(),
            eq("r1"))).andReturn(false).anyTimes();
        expect(r3.isCallbackOrderingPrereq((OFType)anyObject(),
            eq("r2"))).andReturn(true).anyTimes();
        expect(r3.isCallbackOrderingPostreq((OFType)anyObject(),
            (String)anyObject())).andReturn(false).anyTimes();
        
        expect(r1.reconcileFlows((ArrayList<OFMatchReconcile>)anyObject())).
                  andThrow(new RuntimeException("This is NOT an error! " +
                            "We are testing exception catching."));
        
        SimpleCounter cnt = (SimpleCounter)SimpleCounter.createCounter(
                            new Date(),
                            CounterType.LONG);
        cnt.increment();
        expect(counterStore.getCounter(
                flowReconcileMgr.controllerPktInCounterName))
                .andReturn(cnt)
                .anyTimes();
        
        replay(r1, r2, r3, counterStore);
        flowReconcileMgr.clearFlowReconcileListeners();
        flowReconcileMgr.addFlowReconcileListener(r1);
        flowReconcileMgr.addFlowReconcileListener(r2);
        flowReconcileMgr.addFlowReconcileListener(r3);
        
        int pre_flowReconcileThreadRunCount =
                flowReconcileMgr.flowReconcileThreadRunCount.get();
        Date startTime = new Date();
        OFMatchReconcile ofmRcIn = new OFMatchReconcile();
        try {
            flowReconcileMgr.reconcileFlow(ofmRcIn,EventPriority.EVENT_HIGH);
            flowReconcileMgr.doReconcile();
        } catch (RuntimeException e) {
            assertEquals(e.getMessage()
                .startsWith("This is NOT an error!"), true);
        }
        
        verify(r1, r2, r3);

        // verify STOP works
        reset(r1, r2, r3);
        
        // restart reconcileThread since it exited due to previous runtime
        // exception.
        flowReconcileMgr.startUp(fmc);
        expect(r1.reconcileFlows((ArrayList<OFMatchReconcile>)anyObject()))
        .andReturn(Command.STOP).times(1);
        expect(r2.reconcileFlows((ArrayList<OFMatchReconcile>)anyObject()));
        expectLastCall().andAnswer(new IAnswer<Object>() {
            public Object answer() {
                fail("Unexpected call");
                return Command.STOP;
            }
        }).anyTimes();
        
        pre_flowReconcileThreadRunCount =
            flowReconcileMgr.flowReconcileThreadRunCount.get();
        startTime = new Date();
        replay(r1, r2, r3);
        flowReconcileMgr.reconcileFlow(ofmRcIn,EventPriority.EVENT_HIGH);
        while (flowReconcileMgr.flowReconcileThreadRunCount.get() <=
                pre_flowReconcileThreadRunCount) {
            Thread.sleep(10);
            Date currTime = new Date();
            assertTrue((currTime.getTime() - startTime.getTime()) < 1000);
        }
        verify(r1, r2, r3);
        
        // verify CONTINUE works
        reset(r1, r2, r3);
        expect(r1.reconcileFlows((ArrayList<OFMatchReconcile>)anyObject()))
        .andReturn(Command.CONTINUE).times(1);
        expect(r2.reconcileFlows((ArrayList<OFMatchReconcile>)anyObject()))
        .andReturn(Command.STOP).times(1);
        expect(r3.reconcileFlows((ArrayList<OFMatchReconcile>)anyObject()));
        expectLastCall().andAnswer(new IAnswer<Object>() {
            public Object answer() {
                fail("Unexpected call");
                return Command.STOP;
            }
        }).anyTimes();
        
        pre_flowReconcileThreadRunCount =
            flowReconcileMgr.flowReconcileThreadRunCount.get();
        startTime = new Date();
        
        replay(r1, r2, r3);
        flowReconcileMgr.reconcileFlow(ofmRcIn,EventPriority.EVENT_HIGH);
        while (flowReconcileMgr.flowReconcileThreadRunCount.get() <=
                pre_flowReconcileThreadRunCount) {
            Thread.sleep(10);
            Date currTime = new Date();
            assertTrue((currTime.getTime() - startTime.getTime()) < 1000);
        }
        verify(r1, r2, r3);
        
        // verify CONTINUE works
        reset(r1, r2, r3);
        expect(r1.reconcileFlows((ArrayList<OFMatchReconcile>)anyObject()))
        .andReturn(Command.CONTINUE).times(1);
        expect(r2.reconcileFlows((ArrayList<OFMatchReconcile>)anyObject()))
        .andReturn(Command.CONTINUE).times(1);
        expect(r3.reconcileFlows((ArrayList<OFMatchReconcile>)anyObject()))
        .andReturn(Command.STOP).times(1);
        
        pre_flowReconcileThreadRunCount =
            flowReconcileMgr.flowReconcileThreadRunCount.get();
        startTime = new Date();
        
        replay(r1, r2, r3);
        flowReconcileMgr.reconcileFlow(ofmRcIn,EventPriority.EVENT_HIGH);
        while (flowReconcileMgr.flowReconcileThreadRunCount.get() <=
                pre_flowReconcileThreadRunCount) {
            Thread.sleep(10);
            Date currTime = new Date();
            assertTrue((currTime.getTime() - startTime.getTime()) < 1000);
        }
        verify(r1, r2, r3);
        
        // Verify removeFlowReconcileListener
        flowReconcileMgr.removeFlowReconcileListener(r1);
        reset(r1, r2, r3);
        expect(r1.reconcileFlows((ArrayList<OFMatchReconcile>)anyObject()));
        expectLastCall().andAnswer(new IAnswer<Object>() {
            public Object answer() {
                fail("Unexpected call to a listener that is " +
                        "removed from the chain.");
                return Command.STOP;
            }
        }).anyTimes();
        expect(r2.reconcileFlows((ArrayList<OFMatchReconcile>)anyObject()))
        .andReturn(Command.CONTINUE).times(1);
        expect(r3.reconcileFlows((ArrayList<OFMatchReconcile>)anyObject()))
        .andReturn(Command.STOP).times(1);
        
        pre_flowReconcileThreadRunCount =
            flowReconcileMgr.flowReconcileThreadRunCount.get();
        startTime = new Date();
        replay(r1, r2, r3);
        flowReconcileMgr.reconcileFlow(ofmRcIn,EventPriority.EVENT_HIGH);
        while (flowReconcileMgr.flowReconcileThreadRunCount.get() <=
                pre_flowReconcileThreadRunCount) {
            Thread.sleep(10);
            Date currTime = new Date();
            assertTrue((currTime.getTime() - startTime.getTime()) < 1000);
        }
        verify(r1, r2, r3);
    }
    
    @Test
    public void testGetPktInRate() {
        internalTestGetPktInRate(CounterType.LONG);
        internalTestGetPktInRate(CounterType.DOUBLE);
    }
    
    protected void internalTestGetPktInRate(CounterType type) {
        Date currentTime = new Date();
        SimpleCounter newCnt = (SimpleCounter)SimpleCounter.createCounter(
                                currentTime, type);
        newCnt.increment(currentTime, 1);
    
        // Set the lastCounter time in the future of the current time
        Date lastCounterTime = new Date(currentTime.getTime() + 1000);
        flowReconcileMgr.lastPacketInCounter =
                (SimpleCounter)SimpleCounter.createCounter(
                    lastCounterTime, type);
        flowReconcileMgr.lastPacketInCounter.increment(lastCounterTime, 1);
    
        assertEquals(FlowReconcileManager.MAX_SYSTEM_LOAD_PER_SECOND,
                flowReconcileMgr.getPktInRate(newCnt, new Date()));
    
        // Verify the rate == 0 time difference is zero.
        lastCounterTime = new Date(currentTime.getTime() - 1000);
        flowReconcileMgr.lastPacketInCounter.increment(lastCounterTime, 1);
        assertEquals(0, flowReconcileMgr.getPktInRate(newCnt, lastCounterTime));
    
        /** verify the computation is correct.
         *  new = 2000, old = 1000, Tdiff = 1 second.
         *  rate should be 1000/second
         */
        newCnt = (SimpleCounter)SimpleCounter.createCounter(
                currentTime, type);
        newCnt.increment(currentTime, 2000);
    
        lastCounterTime = new Date(currentTime.getTime() - 1000);
        flowReconcileMgr.lastPacketInCounter =
                (SimpleCounter)SimpleCounter.createCounter(
                    lastCounterTime, type);
        flowReconcileMgr.lastPacketInCounter.increment(lastCounterTime, 1000);
        assertEquals(1000, flowReconcileMgr.getPktInRate(newCnt, currentTime));
    
        /** verify the computation is correct.
         *  new = 2,000,000, old = 1,000,000, Tdiff = 2 second.
         *  rate should be 1000/second
         */
        newCnt = (SimpleCounter)SimpleCounter.createCounter(
                currentTime, type);
        newCnt.increment(currentTime, 2000000);
    
        lastCounterTime = new Date(currentTime.getTime() - 2000);
        flowReconcileMgr.lastPacketInCounter =
                (SimpleCounter)SimpleCounter.createCounter(
                    lastCounterTime, type);
        flowReconcileMgr.lastPacketInCounter.increment(lastCounterTime,
                1000000);
        assertEquals(500000, flowReconcileMgr.getPktInRate(newCnt,
                    currentTime));
    }
    
    @Test
    public void testGetCurrentCapacity() throws Exception {
        // Disable the reconcile thread.
        flowReconcileMgr.flowReconcileEnabled = false;
    
        int minFlows = FlowReconcileManager.MIN_FLOW_RECONCILE_PER_SECOND *
                FlowReconcileManager.FLOW_RECONCILE_DELAY_MILLISEC / 1000;
    
        /** Verify the initial state, when packetIn counter has not
         *  been created.
         */
        expect(counterStore.getCounter(
                flowReconcileMgr.controllerPktInCounterName))
        .andReturn(null)
        .times(1);
    
        replay(counterStore);
        assertEquals(minFlows, flowReconcileMgr.getCurrentCapacity());
        verify(counterStore);
    
        /** Verify the initial state, when lastPacketInCounter is null */
        reset(counterStore);
        Date currentTime = new Date();
        SimpleCounter newCnt = (SimpleCounter)SimpleCounter.createCounter(
                        currentTime, CounterType.LONG);
    
        expect(counterStore.getCounter(
            flowReconcileMgr.controllerPktInCounterName))
        .andReturn(newCnt)
        .times(1);
        long initPktInCount = 1000;
        newCnt.increment(currentTime, initPktInCount);
    
        replay(counterStore);
        assertEquals(minFlows, flowReconcileMgr.getCurrentCapacity());
        verify(counterStore);
    
        /** Now the lastPacketInCounter has been set.
         *  lastCounter = 1,000 and newCounter = 3,000, t = 1 second
         *  packetInRate = 2,000/sec.
         *  capacity should be 10k - 2k = 8k
         */
        reset(counterStore);
        newCnt = (SimpleCounter)SimpleCounter.createCounter(
                    currentTime, CounterType.LONG);
        currentTime = new Date(currentTime.getTime() + 200);
        long nextPktInCount = 3000;
        newCnt.increment(currentTime, nextPktInCount);
    
        expect(counterStore.getCounter(
                flowReconcileMgr.controllerPktInCounterName))
        .andReturn(newCnt)
        .times(1);
    
        replay(counterStore);
        // Wait for 1 second so that enough elapsed time to compute capacity.
        Thread.sleep(1000);
        int capacity = flowReconcileMgr.getCurrentCapacity();
        verify(counterStore);
        long expectedCap = (FlowReconcileManager.MAX_SYSTEM_LOAD_PER_SECOND -
                (nextPktInCount - initPktInCount)) *
                FlowReconcileManager.FLOW_RECONCILE_DELAY_MILLISEC / 1000;
        assertEquals(expectedCap, capacity);
    }
    
    /** Verify the flows are sent to the reconcile pipeline in order.
     */
    @SuppressWarnings("unchecked")
    @Test
    public void testQueueFlowsOrder() {
        flowReconcileMgr.flowReconcileEnabled = false;
        
        IFlowReconcileListener r1 =
            EasyMock.createNiceMock(IFlowReconcileListener.class);
        
        expect(r1.getName()).andReturn("r1").anyTimes();
        
        // Set the listeners' order: r1 -> r2 -> r3
        expect(r1.isCallbackOrderingPrereq((OFType)anyObject(),
            (String)anyObject())).andReturn(false).anyTimes();
        expect(r1.isCallbackOrderingPostreq((OFType)anyObject(),
            (String)anyObject())).andReturn(false).anyTimes();
        
        expect(r1.reconcileFlows((ArrayList<OFMatchReconcile>)anyObject()))
        .andAnswer(new IAnswer<Command>() {
            @Override
            public Command answer() throws Throwable {
                ArrayList<OFMatchReconcile> ofmList =
                    (ArrayList<OFMatchReconcile>)EasyMock.
                        getCurrentArguments()[0];
                ListIterator<OFMatchReconcile> lit = ofmList.listIterator();
                int index = 0;
                while (lit.hasNext()) {
                    OFMatchReconcile ofm = lit.next();
                    assertEquals(index++, ofm.cookie);
                }
                return Command.STOP;
            }
        }).times(1);
        
        SimpleCounter cnt = (SimpleCounter)SimpleCounter.createCounter(
                            new Date(),
                            CounterType.LONG);
        cnt.increment();
        expect(counterStore.getCounter(
                flowReconcileMgr.controllerPktInCounterName))
                .andReturn(cnt)
                .anyTimes();
        
        replay(r1, counterStore);
        flowReconcileMgr.clearFlowReconcileListeners();
        flowReconcileMgr.addFlowReconcileListener(r1);
        
        OFMatchReconcile ofmRcIn = new OFMatchReconcile();
        int index = 0;
        for (index = 0; index < 10; index++) {
            ofmRcIn.cookie = index;
<<<<<<< HEAD
            flowReconcileMgr.reconcileFlow(ofmRcIn,EventPriority.EVENT_MEDIUM);
=======
            flowReconcileMgr.reconcileFlow(ofmRcIn,EventPriority.EVENT_HIGH);
>>>>>>> ce250cc4
        }
        flowReconcileMgr.flowReconcileEnabled = true;
        flowReconcileMgr.doReconcile();
        
        verify(r1);
    }
    
    @SuppressWarnings("unchecked")
    @Test
    public void testQueueFlowsByManyThreads() {
        // Disable the reconcile thread so that the queue won't be emptied.
        flowQueueTest(false);
    
        // Enable the reconcile thread. The queue should be empty.
        Date currentTime = new Date();
        SimpleCounter newCnt = (SimpleCounter)SimpleCounter.createCounter(
                    currentTime, CounterType.LONG);
    
        expect(counterStore.getCounter(
                    flowReconcileMgr.controllerPktInCounterName))
        .andReturn(newCnt)
        .anyTimes();
        long initPktInCount = 10000;
        newCnt.increment(currentTime, initPktInCount);
    
        IFlowReconcileListener r1 =
                EasyMock.createNiceMock(IFlowReconcileListener.class);
        
        expect(r1.getName()).andReturn("r1").anyTimes();
        
        // Set the listeners' order: r1 -> r2 -> r3
        expect(r1.isCallbackOrderingPrereq((OFType)anyObject(),
                (String)anyObject())).andReturn(false).anyTimes();
        expect(r1.isCallbackOrderingPostreq((OFType)anyObject(),
                (String)anyObject())).andReturn(false).anyTimes();
        
        expect(r1.reconcileFlows((ArrayList<OFMatchReconcile>)anyObject()))
        .andReturn(Command.CONTINUE).anyTimes();
        
        flowReconcileMgr.clearFlowReconcileListeners();
        replay(r1, counterStore);
        flowQueueTest(true);
        verify(r1, counterStore);
    }
    
    protected void flowQueueTest(boolean enableReconcileThread) {
        flowReconcileMgr.flowReconcileEnabled = enableReconcileThread;
    
        // Simulate flow
        for (int i = 0; i < NUM_THREADS; i++) {
            Runnable worker = this.new FlowReconcileWorker();
            Thread t = new Thread(worker);
            t.start();
        }
    
        Date startTime = new Date();
        int totalFlows = NUM_THREADS * NUM_FLOWS_PER_THREAD;
        if (enableReconcileThread) {
            totalFlows = 0;
        }
        while (flowReconcileMgr.flowQueue.size() != totalFlows) {
            Date currTime = new Date();
            assertTrue((currTime.getTime() - startTime.getTime()) < 1000);
        }
    
        // Make sure all flows are in the queue.
        assertEquals(totalFlows, flowReconcileMgr.flowQueue.size());
    }
    
    private class FlowReconcileWorker implements Runnable {
    @Override
        public void run() {
            OFMatchReconcile ofmRc = new OFMatchReconcile();
            // push large number of flows to be reconciled.
            for (int i = 0; i < NUM_FLOWS_PER_THREAD; i++) {
<<<<<<< HEAD
                flowReconcileMgr.reconcileFlow(ofmRc, EventPriority.EVENT_LOW);
=======
                flowReconcileMgr.reconcileFlow(ofmRc,EventPriority.EVENT_HIGH);
>>>>>>> ce250cc4
            }
        }
    }
}<|MERGE_RESOLUTION|>--- conflicted
+++ resolved
@@ -432,11 +432,7 @@
         int index = 0;
         for (index = 0; index < 10; index++) {
             ofmRcIn.cookie = index;
-<<<<<<< HEAD
-            flowReconcileMgr.reconcileFlow(ofmRcIn,EventPriority.EVENT_MEDIUM);
-=======
             flowReconcileMgr.reconcileFlow(ofmRcIn,EventPriority.EVENT_HIGH);
->>>>>>> ce250cc4
         }
         flowReconcileMgr.flowReconcileEnabled = true;
         flowReconcileMgr.doReconcile();
@@ -512,11 +508,7 @@
             OFMatchReconcile ofmRc = new OFMatchReconcile();
             // push large number of flows to be reconciled.
             for (int i = 0; i < NUM_FLOWS_PER_THREAD; i++) {
-<<<<<<< HEAD
-                flowReconcileMgr.reconcileFlow(ofmRc, EventPriority.EVENT_LOW);
-=======
                 flowReconcileMgr.reconcileFlow(ofmRc,EventPriority.EVENT_HIGH);
->>>>>>> ce250cc4
             }
         }
     }
