--- conflicted
+++ resolved
@@ -34,11 +34,8 @@
 import net.floodlightcontroller.core.FloodlightProvider;
 import net.floodlightcontroller.core.FloodlightContext;
 import net.floodlightcontroller.core.IFloodlightProviderService;
-<<<<<<< HEAD
 import net.floodlightcontroller.core.IHAListener;
-=======
 import net.floodlightcontroller.core.IFloodlightProviderService.Role;
->>>>>>> 42df79b2
 import net.floodlightcontroller.core.IOFMessageFilterManagerService;
 import net.floodlightcontroller.core.IOFMessageListener;
 import net.floodlightcontroller.core.IFloodlightProviderService.Role;
@@ -498,7 +495,6 @@
         verify(newsw, channel, channel2);
     }
     
-<<<<<<< HEAD
     @Test
     public void testUpdateQueue() throws Exception {
         class DummySwitchListener implements IOFSwitchListener {
@@ -671,7 +667,7 @@
             listener.wait(waitTimeout);
             listener.do_assert(4, expectedCurMap, expectedAddedMap, expectedRemovedMap);
         }
-=======
+    }
     
     @Test
     public void testRoleChangeForSerialFailoverSwitch() throws Exception {
@@ -733,6 +729,5 @@
         chdlr.processOFMessage(msg);
         verify(ch, e);
         
->>>>>>> 42df79b2
     }
 }