--- conflicted
+++ resolved
@@ -23,11 +23,7 @@
 import java.util.Date;
 import java.util.EnumSet;
 import java.util.HashMap;
-<<<<<<< HEAD
-import java.util.HashSet;
 import java.util.Iterator;
-=======
->>>>>>> e8a43bf4
 import java.util.Map;
 
 import static org.easymock.EasyMock.createMock;
@@ -76,18 +72,12 @@
  * @author David Erickson (daviderickson@cs.stanford.edu)
  */
 public class DeviceManagerImplTest extends FloodlightTestCase {
-<<<<<<< HEAD
-    private OFPacketIn packetIn;
-    private IPacket testPacket;
-    private byte[] testPacketSerialized;
-=======
     protected OFPacketIn packetIn_1, packetIn_2, packetIn_3, packetIn_4, packetIn_5;
     protected IPacket testARPReplyPacket_1, testARPReplyPacket_2, testARPReplyPacket_3;
     protected IPacket testARPReqPacket_1, testARPReqPacket_2;
     protected byte[] testARPReplyPacket_1_Serialized, testARPReplyPacket_2_Serialized;
     private byte[] testARPReplyPacket_3_Serialized;
     private byte[] testARPReqPacket_1_Serialized, testARPReqPacket_2_Serialized;
->>>>>>> e8a43bf4
     MockFloodlightProvider mockFloodlightProvider;
     DeviceManagerImpl deviceManager;
     MemoryStorageSource storageSource;
@@ -110,12 +100,7 @@
         RestApiServer restApi = new RestApiServer();
         mockFloodlightProvider = getMockFloodlightProvider();
         deviceManager = new DeviceManagerImpl();
-<<<<<<< HEAD
-        modSet.add(deviceManager);
         fmc.addService(IDeviceService.class, deviceManager);
-=======
-        fmc.addService(IDeviceManagerService.class, deviceManager);
->>>>>>> e8a43bf4
         storageSource = new MemoryStorageSource();
         fmc.addService(IStorageSourceService.class, storageSource);
         fmc.addService(IFloodlightProviderService.class, mockFloodlightProvider);
@@ -158,8 +143,6 @@
                     .setTargetProtocolAddress(IPv4.toIPv4AddressBytes("192.168.1.2")));
         this.testARPReplyPacket_1_Serialized = testARPReplyPacket_1.serialize();
         
-<<<<<<< HEAD
-=======
         // Another test packet with a different source IP
         this.testARPReplyPacket_2 = new Ethernet()
             .setSourceMACAddress("00:44:33:22:11:01")
@@ -245,15 +228,29 @@
             .setReason(OFPacketInReason.NO_MATCH)
             .setTotalLength((short) this.testARPReplyPacket_2_Serialized.length);
         
->>>>>>> e8a43bf4
         // Build the PacketIn
         this.packetIn_3 = ((OFPacketIn) mockFloodlightProvider.getOFMessageFactory().getMessage(OFType.PACKET_IN))
             .setBufferId(-1)
             .setInPort((short) 1)
             .setPacketData(this.testARPReplyPacket_3_Serialized)
             .setReason(OFPacketInReason.NO_MATCH)
-<<<<<<< HEAD
-            .setTotalLength((short) this.testPacketSerialized.length);
+            .setTotalLength((short) this.testARPReplyPacket_3_Serialized.length);
+        
+        // Build the PacketIn
+        this.packetIn_4 = ((OFPacketIn) mockFloodlightProvider.getOFMessageFactory().getMessage(OFType.PACKET_IN))
+            .setBufferId(-1)
+            .setInPort((short) 1)
+            .setPacketData(this.testARPReqPacket_1_Serialized)
+            .setReason(OFPacketInReason.NO_MATCH)
+            .setTotalLength((short) this.testARPReqPacket_1_Serialized.length);
+        
+        // Build the PacketIn
+        this.packetIn_5 = ((OFPacketIn) mockFloodlightProvider.getOFMessageFactory().getMessage(OFType.PACKET_IN))
+            .setBufferId(-1)
+            .setInPort((short) 1)
+            .setPacketData(this.testARPReqPacket_2_Serialized)
+            .setReason(OFPacketInReason.NO_MATCH)
+            .setTotalLength((short) this.testARPReqPacket_2_Serialized.length);
     }
     
     static EnumSet<DeviceField> testKeyFields;
@@ -285,29 +282,9 @@
             return testKeyFields;
         }
         
-=======
-            .setTotalLength((short) this.testARPReplyPacket_3_Serialized.length);
-        
-        // Build the PacketIn
-        this.packetIn_4 = ((OFPacketIn) mockFloodlightProvider.getOFMessageFactory().getMessage(OFType.PACKET_IN))
-            .setBufferId(-1)
-            .setInPort((short) 1)
-            .setPacketData(this.testARPReqPacket_1_Serialized)
-            .setReason(OFPacketInReason.NO_MATCH)
-            .setTotalLength((short) this.testARPReqPacket_1_Serialized.length);
-        
-        // Build the PacketIn
-        this.packetIn_5 = ((OFPacketIn) mockFloodlightProvider.getOFMessageFactory().getMessage(OFType.PACKET_IN))
-            .setBufferId(-1)
-            .setInPort((short) 1)
-            .setPacketData(this.testARPReqPacket_2_Serialized)
-            .setReason(OFPacketInReason.NO_MATCH)
-            .setTotalLength((short) this.testARPReqPacket_2_Serialized.length);
->>>>>>> e8a43bf4
     }
     
     @Test
-<<<<<<< HEAD
     public void testEntityLearning() throws Exception {
         IDeviceListener mockListener = 
                 createStrictMock(IDeviceListener.class);
@@ -412,22 +389,6 @@
 
         assertEquals(4, deviceManager.getAllDevices().size());
         verify(mockListener);
-=======
-    public void testAddHostAttachmentPoint() throws Exception {
-        IOFSwitch mockSwitch = createMock(IOFSwitch.class);
-        Device d = new Device(((Ethernet)this.testARPReplyPacket_1).getSourceMACAddress());
-        Date cDate = new Date();
-        SwitchPortTuple spt1 = new SwitchPortTuple(mockSwitch, (short)1);
-        SwitchPortTuple spt2 = new SwitchPortTuple(mockSwitch, (short)2);
-        DeviceAttachmentPoint dap1 = new DeviceAttachmentPoint(spt1, cDate);
-        DeviceAttachmentPoint dap2 = new DeviceAttachmentPoint(spt2, cDate);
-        d.addAttachmentPoint(dap1);
-        d.addAttachmentPoint(dap2);
-
-        assertEquals(dap1, d.getAttachmentPoint(spt1));
-        assertEquals(dap2, d.getAttachmentPoint(spt2));
-        assertEquals((int)2, d.getAttachmentPoints().size());
->>>>>>> e8a43bf4
     }
     
     @Test
@@ -435,7 +396,6 @@
         IDeviceListener mockListener = 
                 createStrictMock(IDeviceListener.class);
         
-<<<<<<< HEAD
         deviceManager.addListener(mockListener);
 
         ITopologyService mockTopology = createMock(ITopologyService.class);
@@ -521,10 +481,7 @@
     @Test
     public void testPacketIn() throws Exception {
         byte[] dataLayerSource = 
-                ((Ethernet)this.testPacket).getSourceMACAddress();
-=======
-        byte[] dataLayerSource = ((Ethernet)this.testARPReplyPacket_1).getSourceMACAddress();
->>>>>>> e8a43bf4
+                ((Ethernet)this.testARPReplyPacket_1).getSourceMACAddress();
 
         // Mock up our expected behavior
         ITopologyService mockTopology = createMock(ITopologyService.class);
@@ -550,12 +507,8 @@
         // Start recording the replay on the mocks
         replay(mockTopology);
         // Get the listener and trigger the packet in
-<<<<<<< HEAD
         IOFSwitch switch1 = mockFloodlightProvider.getSwitches().get(1L);
-        mockFloodlightProvider.dispatchMessage(switch1, this.packetIn);
-=======
-        mockFloodlightProvider.dispatchMessage(mockSwitch, this.packetIn_1);
->>>>>>> e8a43bf4
+        mockFloodlightProvider.dispatchMessage(switch1, this.packetIn_1);
 
         // Verify the replay matched our expectations
         verify(mockTopology);
@@ -597,13 +550,9 @@
         // Start recording the replay on the mocks
         replay(mockTopology);
         // Get the listener and trigger the packet in
-<<<<<<< HEAD
         IOFSwitch switch5 = mockFloodlightProvider.getSwitches().get(5L);
         mockFloodlightProvider.dispatchMessage(switch5, 
-                                               this.packetIn.setInPort((short)2));
-=======
-        mockFloodlightProvider.dispatchMessage(mockSwitch, this.packetIn_1.setInPort((short)2));
->>>>>>> e8a43bf4
+                                               this.packetIn_1.setInPort((short)2));
 
         // Verify the replay matched our expectations
         verify(mockTopology);
@@ -614,22 +563,6 @@
                                          (short)5, null, null, null);
         assertEquals(device, rdevice);
     }
-<<<<<<< HEAD
-=======
-    
-    @Test
-    public void testDeviceRecoverFromStorage() throws Exception {
-        byte[] dataLayerSource = ((Ethernet)this.testARPReplyPacket_2).getSourceMACAddress();
-
-        // Mock up our expected behavior
-        IOFSwitch mockSwitch = createMock(IOFSwitch.class);
-        ITopologyService mockTopology = createNiceMock(ITopologyService.class);
-        
-        expect(mockSwitch.getId()).andReturn(1L).anyTimes();
-        expect(mockSwitch.getStringId()).andReturn("00:00:00:00:00:00:00:01").anyTimes();
-        expect(mockTopology.isInternal(1L, (short)1)).andReturn(false);
-        deviceManager.setTopology(mockTopology);
->>>>>>> e8a43bf4
 
     @Test
     public void testEntityExpiration() throws Exception {
@@ -638,7 +571,6 @@
         mockListener.deviceIPV4AddrChanged(isA(IDevice.class));
         mockListener.deviceMoved(isA(IDevice.class));
         
-<<<<<<< HEAD
         ITopologyService mockTopology = createMock(ITopologyService.class);
         expect(mockTopology.isInternal(anyLong(), 
                                        anyShort())).andReturn(false).anyTimes();
@@ -646,32 +578,6 @@
         expect(mockTopology.getSwitchClusterId(5L)).andReturn(5L).anyTimes();
         replay(mockTopology);
         deviceManager.topology = mockTopology;
-=======
-        // Add the switch so the list isn't empty
-        mockFloodlightProvider.getSwitches().put(mockSwitch.getId(), mockSwitch);
-
-        // build our expected Device
-        Device device = new Device();
-        Date currentDate = new Date();
-        Integer ipaddr = IPv4.toIPv4Address("192.168.1.1");
-        Integer ipaddr2 = IPv4.toIPv4Address("192.168.1.3");
-        device.setDataLayerAddress(dataLayerSource);
-        SwitchPortTuple spt = new SwitchPortTuple(mockSwitch, (short)1);
-        DeviceAttachmentPoint dap = new DeviceAttachmentPoint(spt, currentDate);
-        device.addAttachmentPoint(dap);
-        device.addNetworkAddress(ipaddr, currentDate);
-        device.addNetworkAddress(ipaddr2, currentDate);
-        
-        // Get the listener and trigger the packet ins
-        mockFloodlightProvider.dispatchMessage(mockSwitch, this.packetIn_2);
-        mockFloodlightProvider.dispatchMessage(mockSwitch, this.packetIn_3);
-
-        // Verify the device
-        assertEquals(device, deviceManager.getDeviceByDataLayerAddress(dataLayerSource));
-        assertEquals(device, deviceManager.getDeviceByIPv4Address(ipaddr));
-        assertEquals(device, deviceManager.getDeviceByIPv4Address(ipaddr2));
-        assertEquals(dap, device.getAttachmentPoint(spt));
->>>>>>> e8a43bf4
         
         Calendar c = Calendar.getInstance();
         Entity entity1 = new Entity(1L, null, 2, 1L, 1, c.getTime());
@@ -725,7 +631,6 @@
         d = deviceManager.learnDeviceByEntity(entity1);
         assertArrayEquals(new Integer[] { 1, 2 }, d.getIPv4Addresses());
         
-<<<<<<< HEAD
         deviceManager.entityCleanupTask.reschedule(0, null);
 
         IDevice r = deviceManager.getDevice(d.getDeviceKey());
@@ -736,47 +641,7 @@
         
         r = deviceManager.findDevice(1L, null, null, null, null);
         assertNull(r);
-=======
-        MockFloodlightProvider mockFloodlightProvider = getMockFloodlightProvider();
-        byte[] dataLayerSource = ((Ethernet)this.testARPReplyPacket_1).getSourceMACAddress();
-
-        // Mock up our expected behavior
-        IOFSwitch mockSwitch = createNiceMock(IOFSwitch.class);
-        expect(mockSwitch.getId()).andReturn(1L).atLeastOnce();
-        ITopologyService mockTopology = createNiceMock(ITopologyService.class);
-        //expect(mockTopology.isInternal(new SwitchPortTuple(mockSwitch, 1))).andReturn(false);
-        deviceManager.setTopology(mockTopology);
-
-        Date currentDate = new Date();
-        // build our expected Device
-        Device device = new Device();
-        // Set Device to always update last-seen to storage
-        Device.setStorageUpdateInterval(1);
-        device.setDataLayerAddress(dataLayerSource);
-        device.addAttachmentPoint(new SwitchPortTuple(mockSwitch, (short)1), currentDate);
-        Integer ipaddr = IPv4.toIPv4Address("192.168.1.1");
-        device.addNetworkAddress(ipaddr, currentDate);
-
-        // Start recording the replay on the mocks
-        replay(mockSwitch, mockTopology);
-        // Get the listener and trigger the packet in
-        mockFloodlightProvider.dispatchMessage(mockSwitch, this.packetIn_1);
-        
-        Thread.sleep(100);
-        
-        // Get the listener and trigger the packet in
-        mockFloodlightProvider.dispatchMessage(mockSwitch, this.packetIn_1);
-        
-        // Clear the device cache
-        deviceManager.clearAllDeviceStateFromMemory();
-        // Load the device cache from storage
-        deviceManager.readAllDeviceStateFromStorage();
-        
-        // Make sure the last seen is after our date
-        device = deviceManager.getDeviceByDataLayerAddress(dataLayerSource);
-        assertTrue(device.getLastSeen().after(currentDate));
->>>>>>> e8a43bf4
-    }
+   }
     
     @Test
     public void testAttachmentPointFlapping() throws Exception {
@@ -831,96 +696,4 @@
         deviceManager.clearAllDeviceStateFromMemory();
         */
     }
-    /*
-    private static final Map<String, Object> pcPort1;
-    static {
-    	pcPort1 = new HashMap<String, Object>();
-    	pcPort1.put(DeviceManagerImpl.PORT_CHANNEL_COLUMN_NAME, "channel");
-    	pcPort1.put(DeviceManagerImpl.PC_PORT_COLUMN_NAME, "port1");
-    	pcPort1.put(DeviceManagerImpl.PC_SWITCH_COLUMN_NAME, "00:00:00:00:00:00:00:01");
-    	pcPort1.put(DeviceManagerImpl.PC_ID_COLUMN_NAME, "00:00:00:00:00:00:00:01|port1");
-    }
-    
-    private static final Map<String, Object> pcPort2;
-    static {
-    	pcPort2 = new HashMap<String, Object>();
-    	pcPort2.put(DeviceManagerImpl.PORT_CHANNEL_COLUMN_NAME, "channel");
-    	pcPort2.put(DeviceManagerImpl.PC_PORT_COLUMN_NAME, "port2");
-    	pcPort2.put(DeviceManagerImpl.PC_SWITCH_COLUMN_NAME, "00:00:00:00:00:00:00:01");
-    	pcPort2.put(DeviceManagerImpl.PC_ID_COLUMN_NAME, "00:00:00:00:00:00:00:01|port2");
-    }
-    
-    private void setupPortChannel() {
-        storageSource.insertRow(DeviceManagerImpl.PORT_CHANNEL_TABLE_NAME, pcPort1);
-        storageSource.insertRow(DeviceManagerImpl.PORT_CHANNEL_TABLE_NAME, pcPort2);
-        deviceManager.readPortChannelConfigFromStorage();
-    }
-    
-    private void teardownPortChannel() {
-        storageSource.deleteRow(DeviceManagerImpl.PORT_CHANNEL_TABLE_NAME,
-                pcPort1.get(DeviceManagerImpl.PC_ID_COLUMN_NAME));
-        storageSource.deleteRow(DeviceManagerImpl.PORT_CHANNEL_TABLE_NAME,
-                pcPort2.get(DeviceManagerImpl.PC_ID_COLUMN_NAME));
-        deviceManager.readPortChannelConfigFromStorage();
-    }
-<<<<<<< HEAD
-    */
-=======
-    
-    /**
-     * The same test as testAttachmentPointFlapping except for port-channel
-     * @throws Exception
-     */
-    @Test
-    public void testPortChannel() throws Exception {
-    	OFPhysicalPort port1 = new OFPhysicalPort();
-    	OFPhysicalPort port2 = new OFPhysicalPort();
-        port1.setName("port1");
-        port2.setName("port2");
-
-        setupPortChannel();
-        byte[] dataLayerSource = ((Ethernet)this.testARPReplyPacket_1).getSourceMACAddress();
-
-        // Mock up our expected behavior
-        IOFSwitch mockSwitch = createMock(IOFSwitch.class);
-        expect(mockSwitch.getPort((short)1)).andReturn(port1).anyTimes();
-        expect(mockSwitch.getPort((short)2)).andReturn(port2).anyTimes();
-        expect(mockSwitch.getId()).andReturn(1L).anyTimes();
-        expect(mockSwitch.getStringId()).andReturn("00:00:00:00:00:00:00:01").anyTimes();
-        ITopologyService mockTopology = createMock(ITopologyService.class);
-        expect(mockTopology.isInternal(1L, (short)1))
-                           .andReturn(false).atLeastOnce();
-        expect(mockTopology.isInternal(1L, (short)2))
-                           .andReturn(false).atLeastOnce();
-        deviceManager.setTopology(mockTopology);
-
-        // Start recording the replay on the mocks
-        replay(mockSwitch, mockTopology);
-
-        // Get the listener and trigger the packet in
-        mockFloodlightProvider.dispatchMessage(mockSwitch, this.packetIn_1);
-        mockFloodlightProvider.dispatchMessage(mockSwitch, this.packetIn_1.setInPort((short)2));
-        mockFloodlightProvider.dispatchMessage(mockSwitch, this.packetIn_1.setInPort((short)1));
-        mockFloodlightProvider.dispatchMessage(mockSwitch, this.packetIn_1.setInPort((short)2));
-        mockFloodlightProvider.dispatchMessage(mockSwitch, this.packetIn_1.setInPort((short)1));
-        mockFloodlightProvider.dispatchMessage(mockSwitch, this.packetIn_1.setInPort((short)2));
-
-        Device device = deviceManager.getDeviceByDataLayerAddress(dataLayerSource);
-        
-        // Verify the replay matched our expectations
-        verify(mockSwitch, mockTopology);
-
-        // Verify the device
-        assertEquals(device.getAttachmentPoints().size(), 1);
-        assertEquals(device.getOldAttachmentPoints().size(), 1);
-        for (DeviceAttachmentPoint ap : device.getOldAttachmentPoints()) {
-            assertFalse(ap.isBlocked());
-        }
-        
-        // Reset the device cache
-        deviceManager.clearAllDeviceStateFromMemory();
-        
-        teardownPortChannel();
-    }
->>>>>>> e8a43bf4
 }