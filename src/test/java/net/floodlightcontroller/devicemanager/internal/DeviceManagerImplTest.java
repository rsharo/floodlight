--- conflicted
+++ resolved
@@ -17,14 +17,11 @@
 
 package net.floodlightcontroller.devicemanager.internal;
 
-import java.util.ArrayList;
 import java.util.Arrays;
 import java.util.Collection;
 import java.util.Date;
 import java.util.EnumSet;
 import java.util.Iterator;
-import java.util.List;
-
 import static org.easymock.EasyMock.createMock;
 import static org.easymock.EasyMock.createStrictMock;
 import static org.easymock.EasyMock.expect;
@@ -349,14 +346,9 @@
         expect(mockSwitch.getStringId()).
             andReturn("00:00:00:00:00:00:00:01").anyTimes();
         ITopologyService mockTopology = createMock(ITopologyService.class);
-<<<<<<< HEAD
-        expect(mockTopology.isInternal(mockSwitch, 
+        expect(mockTopology.isInternal(1L, 
                                        (short)1)).andReturn(false).anyTimes();
         deviceManager.topology = mockTopology;
-=======
-        expect(mockTopology.isInternal(1L, (short)1)).andReturn(false);
-        deviceManager.setTopology(mockTopology);
->>>>>>> d4c978ab
 
         Date currentDate = new Date();
         
@@ -410,19 +402,10 @@
 
         reset(mockSwitch, mockTopology);
         expect(mockSwitch.getId()).andReturn(2L).anyTimes();
-<<<<<<< HEAD
         expect(mockSwitch.getStringId()).
             andReturn("00:00:00:00:00:00:00:02").anyTimes();
-        expect(mockTopology.isInternal(mockSwitch, (short)2)).andReturn(false);
+        expect(mockTopology.isInternal(2L, (short)2)).andReturn(false);
         expect(mockTopology.inSameCluster(1L, 2L)).andReturn(true);
-=======
-        expect(mockSwitch.getStringId()).andReturn("00:00:00:00:00:00:00:02").anyTimes();
-        expect(mockTopology.isInternal(2L, (short)2)).andReturn(false);
-
-        assertEquals(1, deviceManager.getDeviceByIPv4Address(ipaddr).getAttachmentPoints().size());
-        deviceManager.invalidateDeviceAPsByIPv4Address(ipaddr);
-        assertEquals(0, deviceManager.getDeviceByIPv4Address(ipaddr).getAttachmentPoints().size());
->>>>>>> d4c978ab
         
         // Start recording the replay on the mocks
         replay(mockSwitch, mockTopology);
@@ -434,137 +417,10 @@
         verify(mockSwitch, mockTopology);
 
         // Verify the device
-<<<<<<< HEAD
         rdevice = (Device)
                 deviceManager.findDevice(Ethernet.toLong(dataLayerSource), 
                                          (short)5, null, null, null);
         assertEquals(device, rdevice);
-=======
-        assertEquals(device, deviceManager.getDeviceByDataLayerAddress(dataLayerSource));
-        
-        // Reset the device cache
-        deviceManager.clearAllDeviceStateFromMemory();
-    }
-    
-    @Test
-    public void testDeviceRecoverFromStorage() throws Exception {
-        byte[] dataLayerSource = ((Ethernet)this.anotherTestPacket).getSourceMACAddress();
-
-        // Mock up our expected behavior
-        IOFSwitch mockSwitch = createMock(IOFSwitch.class);
-        ITopologyService mockTopology = createNiceMock(ITopologyService.class);
-        
-        expect(mockSwitch.getId()).andReturn(1L).anyTimes();
-        expect(mockSwitch.getStringId()).andReturn("00:00:00:00:00:00:00:01").anyTimes();
-        expect(mockTopology.isInternal(1L, (short)1)).andReturn(false);
-        deviceManager.setTopology(mockTopology);
-
-        // Start recording the replay on the mocks
-        replay(mockSwitch, mockTopology);
-        
-        // Add the switch so the list isn't empty
-        mockFloodlightProvider.getSwitches().put(mockSwitch.getId(), mockSwitch);
-
-        // build our expected Device
-        Device device = new Device();
-        Date currentDate = new Date();
-        Integer ipaddr = IPv4.toIPv4Address("192.168.1.1");
-        Integer ipaddr2 = IPv4.toIPv4Address("192.168.1.3");
-        device.setDataLayerAddress(dataLayerSource);
-        SwitchPortTuple spt = new SwitchPortTuple(mockSwitch, (short)1);
-        DeviceAttachmentPoint dap = new DeviceAttachmentPoint(spt, currentDate);
-        device.addAttachmentPoint(dap);
-        device.addNetworkAddress(ipaddr, currentDate);
-        device.addNetworkAddress(ipaddr2, currentDate);
-        
-        // Get the listener and trigger the packet ins
-        mockFloodlightProvider.dispatchMessage(mockSwitch, this.anotherPacketIn);
-        mockFloodlightProvider.dispatchMessage(mockSwitch, this.thirdPacketIn);
-
-        // Verify the device
-        assertEquals(device, deviceManager.getDeviceByDataLayerAddress(dataLayerSource));
-        assertEquals(device, deviceManager.getDeviceByIPv4Address(ipaddr));
-        assertEquals(device, deviceManager.getDeviceByIPv4Address(ipaddr2));
-        assertEquals(dap, device.getAttachmentPoint(spt));
-        
-        // Reset the device cache
-        deviceManager.clearAllDeviceStateFromMemory();
-        
-        // Verify the device
-        assertNull(deviceManager.getDeviceByDataLayerAddress(dataLayerSource));
-        assertNull(deviceManager.getDeviceByIPv4Address(ipaddr));
-        assertNull(deviceManager.getDeviceByIPv4Address(ipaddr2));
-        
-        // Load the device cache from storage
-        deviceManager.readAllDeviceStateFromStorage();
-        
-        // Verify the device
-        Device device2 = deviceManager.getDeviceByDataLayerAddress(dataLayerSource);
-        assertEquals(device, device2);
-        assertEquals(dap, device2.getAttachmentPoint(spt));
-        
-        deviceManager.clearAllDeviceStateFromMemory();
-        mockFloodlightProvider.setSwitches(new HashMap<Long,IOFSwitch>());
-        deviceManager.removedSwitch(mockSwitch);
-        deviceManager.readAllDeviceStateFromStorage();
-        
-        device2 = deviceManager.getDeviceByDataLayerAddress(dataLayerSource);
-        assertEquals(device, device2);
-
-        assertNull(device2.getAttachmentPoint(spt));
-        // The following two asserts seems to be incorrect, need to
-        // replace NULL check with the correct value TODO
-        //assertNull(deviceManager.getDeviceByIPv4Address(ipaddr));
-        //assertNull(deviceManager.getDeviceByIPv4Address(ipaddr2));
-        deviceManager.addedSwitch(mockSwitch);
-        assertEquals(dap, device.getAttachmentPoint(spt));
-        assertEquals(device, deviceManager.getDeviceByIPv4Address(ipaddr));
-        assertEquals(device, deviceManager.getDeviceByIPv4Address(ipaddr2));
-    }
-    
-    @Test
-    public void testDeviceUpdateLastSeenToStorage() throws Exception {
-        deviceManager.clearAllDeviceStateFromMemory();
-        
-        MockFloodlightProvider mockFloodlightProvider = getMockFloodlightProvider();
-        byte[] dataLayerSource = ((Ethernet)this.testPacket).getSourceMACAddress();
-
-        // Mock up our expected behavior
-        IOFSwitch mockSwitch = createNiceMock(IOFSwitch.class);
-        expect(mockSwitch.getId()).andReturn(1L).atLeastOnce();
-        ITopologyService mockTopology = createNiceMock(ITopologyService.class);
-        //expect(mockTopology.isInternal(new SwitchPortTuple(mockSwitch, 1))).andReturn(false);
-        deviceManager.setTopology(mockTopology);
-
-        Date currentDate = new Date();
-        // build our expected Device
-        Device device = new Device();
-        // Set Device to always update last-seen to storage
-        Device.setStorageUpdateInterval(1);
-        device.setDataLayerAddress(dataLayerSource);
-        device.addAttachmentPoint(new SwitchPortTuple(mockSwitch, (short)1), currentDate);
-        Integer ipaddr = IPv4.toIPv4Address("192.168.1.1");
-        device.addNetworkAddress(ipaddr, currentDate);
-
-        // Start recording the replay on the mocks
-        replay(mockSwitch, mockTopology);
-        // Get the listener and trigger the packet in
-        mockFloodlightProvider.dispatchMessage(mockSwitch, this.packetIn);
-        
-        Thread.sleep(100);
-        
-        // Get the listener and trigger the packet in
-        mockFloodlightProvider.dispatchMessage(mockSwitch, this.packetIn);
-        
-        // Clear the device cache
-        deviceManager.clearAllDeviceStateFromMemory();
-        // Load the device cache from storage
-        deviceManager.readAllDeviceStateFromStorage();
-        
-        // Make sure the last seen is after our date
-        device = deviceManager.getDeviceByDataLayerAddress(dataLayerSource);
-        assertTrue(device.getLastSeen().after(currentDate));
->>>>>>> d4c978ab
     }
     
     @Test
